#ifndef __REPLICATION_SLAVE_HPP__
#define __REPLICATION_SLAVE_HPP__

#include "replication/protocol.hpp"
#include "server/cmd_args.hpp"
#include "store.hpp"
#include "failover.hpp"
#include <queue>
#include "control.hpp"

#define INITIAL_TIMEOUT  (100) //initial time we wait reconnect to the master server on failure in ms
#define TIMEOUT_GROWTH_FACTOR   (2) //every failed reconnect the timeout increase by this factor
#define TIMEOUT_CAP (1000*60*2) //until it reaches the cap (that's 2 minutes over there)

/* if we mave more than MAX_RECONNECTS_PER_N_SECONDS in N_SECONDS then we give
 * up on the master server for a longer time (possibly until the user tells us
 * to stop) */
#define N_SECONDS (5*60)
#define MAX_RECONNECTS_PER_N_SECONDS (5)

/* This is a hack and we shouldn't be tied to this particular type */
struct btree_key_value_store_t;

namespace replication {

/* The slave_t class is responsible for connecting to another RethinkDB process
 * and pushing the values that it receives in to its internal store. It also
 * handles the failover module if failover is enabled. Currently the slave_t
 * also is itself a failover callback and derives from the store_t class, thus
 * allowing it to modify the behaviour of the store. */ 

/* It has been suggested that the failover callback and replication
 * functionality of the slave_t class be separated. I don't think this is such
 * a bad idea but it doesn't seem particularly urgent to me right now. */

class slave_t :
    public home_thread_mixin_t,
    public set_store_interface_t,
    public failover_callback_t,
    public message_callback_t
{
public:
<<<<<<< HEAD
    slave_t(btree_key_value_store_t *, replication_config_t, failover_config_t);
=======
    friend void run(slave_t *);

    slave_t(store_t *, replication_config_t, failover_config_t);
>>>>>>> 6502c480
    ~slave_t();

    /* failover module which is alerted by an on_failure() call when we go out
     * of contact with the master */
    failover_t failover;

<<<<<<< HEAD
private:
    void kill_conn();
    coro_t *coro;

private:
    btree_key_value_store_t *internal_store;
    replication_config_t replication_config;
    failover_config_t failover_config;
    tcp_conn_t *conn;
    message_parser_t parser;
    bool shutting_down;

public:
    /* set_store_interface_t interface. This interface will not work properly for anything until
    we fail over. */
=======
    /* store_t interface. */
>>>>>>> 6502c480

    get_result_t get_cas(store_key_t *key);
    set_result_t sarc(store_key_t *key, data_provider_t *data, mcflags_t flags, exptime_t exptime, add_policy_t add_policy, replace_policy_t replace_policy, cas_t old_cas);
    incr_decr_result_t incr_decr(incr_decr_kind_t kind, store_key_t *key, uint64_t amount);

    append_prepend_result_t append_prepend(append_prepend_kind_t kind, store_key_t *key, data_provider_t *data);

    delete_result_t delete_key(store_key_t *key);

    /* message_callback_t interface */
    // These call .swap on their parameter, taking ownership of the pointee.
    void hello(net_hello_t message);
    void send(buffed_data_t<net_backfill_t>& message);
    void send(buffed_data_t<net_announce_t>& message);
    void send(buffed_data_t<net_get_cas_t>& message);
    void send(stream_pair<net_set_t>& message);
    void send(stream_pair<net_add_t>& message);
    void send(stream_pair<net_replace_t>& message);
    void send(stream_pair<net_cas_t>& message);
    void send(buffed_data_t<net_incr_t>& message);
    void send(buffed_data_t<net_decr_t>& message);
    void send(stream_pair<net_append_t>& message);
    void send(stream_pair<net_prepend_t>& message);
    void send(buffed_data_t<net_delete_t>& message);
    void send(buffed_data_t<net_nop_t>& message);
    void send(buffed_data_t<net_ack_t>& message);
    void send(buffed_data_t<net_shutting_down_t>& message);
    void send(buffed_data_t<net_goodbye_t>& message);
    void conn_closed();

private:
    friend class failover_t;

    /* failover callback interface */
    void on_failure();
    void on_resume();

<<<<<<< HEAD
private:
=======

>>>>>>> 6502c480
    /* Other failover callbacks */
    failover_script_callback_t failover_script;

    /* state for failover */
    bool respond_to_queries; /* are we responding to queries */
    long timeout; /* ms to wait before trying to reconnect */

    static void reconnect_timer_callback(void *ctx);
    timer_token_t *timer_token;

    /* structure to tell us when to give up on the master */
    class give_up_t {
    public:
        void on_reconnect();
        bool give_up();
        void reset();
    private:
        void limit_to(unsigned int limit);
        std::queue<float> succesful_reconnects;
    } give_up;

    /* Failover controllers */

    /* Control to  allow the failover state to be reset during run time */
    std::string failover_reset();

    class failover_reset_control_t : public control_t {
    public:
        failover_reset_control_t(std::string key, slave_t *slave)
            : control_t(key, "Reset the failover module to the state at startup (will force a reconnection to the master)."), slave(slave)
        {}
        std::string call(std::string);
    private:
        slave_t *slave;
    };
    failover_reset_control_t failover_reset_control;

    /* Control to allow the master to be changed during run time */
    std::string new_master(std::string args);

    class new_master_control_t : public control_t {
    public:
        new_master_control_t(std::string key, slave_t *slave)
            : control_t(key, "Set a new master for replication (the slave will disconnect and immediately reconnect to the new server). Syntax: \"rdb new master: host port\""), slave(slave)
    {}
        std::string call(std::string);
    private:
        slave_t *slave;
    };
    new_master_control_t new_master_control;

    void kill_conn();
    coro_t *coro;

    store_t *internal_store;
    replication_config_t replication_config;
    failover_config_t failover_config;
    tcp_conn_t *conn;
    message_parser_t parser;
    bool shutting_down;


};

void run(slave_t *); //TODO make this static and private

}  // namespace replication

#endif  // __REPLICATION_SLAVE_HPP__<|MERGE_RESOLUTION|>--- conflicted
+++ resolved
@@ -40,38 +40,17 @@
     public message_callback_t
 {
 public:
-<<<<<<< HEAD
-    slave_t(btree_key_value_store_t *, replication_config_t, failover_config_t);
-=======
     friend void run(slave_t *);
 
-    slave_t(store_t *, replication_config_t, failover_config_t);
->>>>>>> 6502c480
+    slave_t(btree_key_value_store_t *, replication_config_t, failover_config_t);
     ~slave_t();
 
     /* failover module which is alerted by an on_failure() call when we go out
      * of contact with the master */
     failover_t failover;
 
-<<<<<<< HEAD
-private:
-    void kill_conn();
-    coro_t *coro;
-
-private:
-    btree_key_value_store_t *internal_store;
-    replication_config_t replication_config;
-    failover_config_t failover_config;
-    tcp_conn_t *conn;
-    message_parser_t parser;
-    bool shutting_down;
-
-public:
     /* set_store_interface_t interface. This interface will not work properly for anything until
     we fail over. */
-=======
-    /* store_t interface. */
->>>>>>> 6502c480
 
     get_result_t get_cas(store_key_t *key);
     set_result_t sarc(store_key_t *key, data_provider_t *data, mcflags_t flags, exptime_t exptime, add_policy_t add_policy, replace_policy_t replace_policy, cas_t old_cas);
@@ -109,11 +88,6 @@
     void on_failure();
     void on_resume();
 
-<<<<<<< HEAD
-private:
-=======
-
->>>>>>> 6502c480
     /* Other failover callbacks */
     failover_script_callback_t failover_script;
 
@@ -168,7 +142,7 @@
     void kill_conn();
     coro_t *coro;
 
-    store_t *internal_store;
+    btree_key_value_store_t *internal_store;
     replication_config_t replication_config;
     failover_config_t failover_config;
     tcp_conn_t *conn;
