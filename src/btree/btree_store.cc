--- conflicted
+++ resolved
@@ -93,18 +93,11 @@
     scoped_ptr_t<transaction_t> txn;
     scoped_ptr_t<real_superblock_t> real_superblock;
     const int expected_change_count = 2; // FIXME: this is incorrect, but will do for now
-<<<<<<< HEAD
-    acquire_superblock_for_write(rwi_write, timestamp.to_repli_timestamp(), expected_change_count, token, &txn, &real_superblock, interruptor);
+    acquire_superblock_for_write(rwi_write, timestamp.to_repli_timestamp(), expected_change_count, &token_pair->main_write_token, &txn, &real_superblock, interruptor);
 
     check_and_update_metainfo(DEBUG_ONLY(metainfo_checker, ) new_metainfo, txn.get(), real_superblock.get());
     scoped_ptr_t<superblock_t> superblock(real_superblock.release());
-    protocol_write(write, response, timestamp, btree.get(), txn.get(), &superblock, interruptor);
-=======
-    acquire_superblock_for_write(rwi_write, timestamp.to_repli_timestamp(), expected_change_count, &token_pair->main_write_token, &txn, &superblock, interruptor);
-
-    check_and_update_metainfo(DEBUG_ONLY(metainfo_checker, ) new_metainfo, txn.get(), superblock.get());
-    protocol_write(write, response, timestamp, btree.get(), txn.get(), superblock.get(), token_pair, interruptor);
->>>>>>> 462e6bb0
+    protocol_write(write, response, timestamp, btree.get(), txn.get(), &superblock, token_pair, interruptor);
 }
 
 // TODO: Figure out wtf does the backfill filtering, figure out wtf constricts delete range operations to hit only a certain hash-interval, figure out what filters keys.
