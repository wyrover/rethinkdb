// Copyright 2010-2014 RethinkDB, all rights reserved.
#include "btree/secondary_operations.hpp"

#include "btree/operations.hpp"
#include "buffer_cache/alt/alt.hpp"
#include "buffer_cache/alt/blob.hpp"
#include "buffer_cache/alt/serialize_onto_blob.hpp"
#include "containers/archive/vector_stream.hpp"

<<<<<<< HEAD
RDB_IMPL_ME_SERIALIZABLE_5(secondary_index_t, 0, superblock, opaque_definition,
                           post_construction_complete, being_deleted, id);
=======
RDB_IMPL_ME_SERIALIZABLE_4(secondary_index_t, superblock, opaque_definition,
                           post_construction_complete, id);
>>>>>>> 81ba9f4a

RDB_IMPL_ME_SERIALIZABLE_2(sindex_name_t, 0, name, being_deleted);

void get_secondary_indexes_internal(
        buf_lock_t *sindex_block,
        std::map<sindex_name_t, secondary_index_t> *sindexes_out) {
    buf_read_t read(sindex_block);
    const btree_sindex_block_t *data
        = static_cast<const btree_sindex_block_t *>(read.get_data_read());

    blob_t sindex_blob(sindex_block->cache()->max_block_size(),
                       const_cast<char *>(data->sindex_blob),
                       btree_sindex_block_t::SINDEX_BLOB_MAXREFLEN);
    deserialize_for_version_from_blob(sindex_block_version(data),
                                      buf_parent_t(sindex_block), &sindex_blob, sindexes_out);
}

void set_secondary_indexes_internal(
        buf_lock_t *sindex_block,
        const std::map<sindex_name_t, secondary_index_t> &sindexes) {
    buf_write_t write(sindex_block);
    btree_sindex_block_t *data
        = static_cast<btree_sindex_block_t *>(write.get_data_write());

    blob_t sindex_blob(sindex_block->cache()->max_block_size(),
                       data->sindex_blob,
                       btree_sindex_block_t::SINDEX_BLOB_MAXREFLEN);
    serialize_for_version_onto_blob(sindex_block_version(data),
                                    buf_parent_t(sindex_block), &sindex_blob, sindexes);
}

void initialize_secondary_indexes(buf_lock_t *sindex_block) {
    buf_write_t write(sindex_block);
    btree_sindex_block_t *data
        = static_cast<btree_sindex_block_t *>(write.get_data_write());
    data->magic = btree_sindex_block_t::expected_magic;
    memset(data->sindex_blob, 0, btree_sindex_block_t::SINDEX_BLOB_MAXREFLEN);

    set_secondary_indexes_internal(sindex_block,
                                   std::map<sindex_name_t, secondary_index_t>());
}

bool get_secondary_index(buf_lock_t *sindex_block, const sindex_name_t &name,
                         secondary_index_t *sindex_out) {
    std::map<sindex_name_t, secondary_index_t> sindex_map;

    get_secondary_indexes_internal(sindex_block, &sindex_map);

    auto it = sindex_map.find(name);
    if (it != sindex_map.end()) {
        *sindex_out = it->second;
        return true;
    } else {
        return false;
    }
}

bool get_secondary_index(buf_lock_t *sindex_block, uuid_u id,
                         secondary_index_t *sindex_out) {
    std::map<sindex_name_t, secondary_index_t> sindex_map;

    get_secondary_indexes_internal(sindex_block, &sindex_map);
    for (auto it = sindex_map.begin(); it != sindex_map.end(); ++it) {
        if (it->second.id == id) {
            *sindex_out = it->second;
            return true;
        }
    }
    return false;
}

void get_secondary_indexes(buf_lock_t *sindex_block,
                           std::map<sindex_name_t, secondary_index_t> *sindexes_out) {
    get_secondary_indexes_internal(sindex_block, sindexes_out);
}

void set_secondary_index(buf_lock_t *sindex_block, const sindex_name_t &name,
                         const secondary_index_t &sindex) {
    std::map<sindex_name_t, secondary_index_t> sindex_map;
    get_secondary_indexes_internal(sindex_block, &sindex_map);

    /* We insert even if it already exists overwriting the old value. */
    sindex_map[name] = sindex;
    set_secondary_indexes_internal(sindex_block, sindex_map);
}

void set_secondary_index(buf_lock_t *sindex_block, uuid_u id,
                         const secondary_index_t &sindex) {
    std::map<sindex_name_t, secondary_index_t> sindex_map;
    get_secondary_indexes_internal(sindex_block, &sindex_map);

    for (auto it = sindex_map.begin(); it != sindex_map.end(); ++it) {
        if (it->second.id == id) {
            guarantee(sindex.id == id, "This shouldn't change the id.");
            it->second = sindex;
        }
    }
    set_secondary_indexes_internal(sindex_block, sindex_map);
}

bool delete_secondary_index(buf_lock_t *sindex_block, const sindex_name_t &name) {
    std::map<sindex_name_t, secondary_index_t> sindex_map;
    get_secondary_indexes_internal(sindex_block, &sindex_map);

    if (sindex_map.erase(name) == 1) {
        set_secondary_indexes_internal(sindex_block, sindex_map);
        return true;
    } else {
        return false;
    }
}
<|MERGE_RESOLUTION|>--- conflicted
+++ resolved
@@ -7,15 +7,10 @@
 #include "buffer_cache/alt/serialize_onto_blob.hpp"
 #include "containers/archive/vector_stream.hpp"
 
-<<<<<<< HEAD
-RDB_IMPL_ME_SERIALIZABLE_5(secondary_index_t, 0, superblock, opaque_definition,
+RDB_IMPL_ME_SERIALIZABLE_5(secondary_index_t, superblock, opaque_definition,
                            post_construction_complete, being_deleted, id);
-=======
-RDB_IMPL_ME_SERIALIZABLE_4(secondary_index_t, superblock, opaque_definition,
-                           post_construction_complete, id);
->>>>>>> 81ba9f4a
 
-RDB_IMPL_ME_SERIALIZABLE_2(sindex_name_t, 0, name, being_deleted);
+RDB_IMPL_ME_SERIALIZABLE_2(sindex_name_t, name, being_deleted);
 
 void get_secondary_indexes_internal(
         buf_lock_t *sindex_block,
