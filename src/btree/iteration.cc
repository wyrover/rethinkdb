--- conflicted
+++ resolved
@@ -38,24 +38,15 @@
 
 void leaf_iterator_t::done() {
     if (lock) {
-<<<<<<< HEAD
-        on_thread_t th(transaction->home_thread);
-=======
-        on_thread_t th(transactor->get()->home_thread());
->>>>>>> c920ad75
+        on_thread_t th(transaction->home_thread());
         delete lock;
         lock = NULL;
     }
 }
 
 key_with_data_provider_t leaf_iterator_t::pair_to_key_with_data_provider(const btree_leaf_pair* pair) {
-<<<<<<< HEAD
-    on_thread_t th(transaction->home_thread);
+    on_thread_t th(transaction->home_thread());
     value_data_provider_t *data_provider = value_data_provider_t::create(pair->value(), transaction);
-=======
-    on_thread_t th(transactor->get()->home_thread());
-    value_data_provider_t *data_provider = value_data_provider_t::create(pair->value(), transactor);
->>>>>>> c920ad75
     return key_with_data_provider_t(key_to_str(&pair->key), pair->value()->mcflags(),
         boost::shared_ptr<data_provider_t>(data_provider));
 }
