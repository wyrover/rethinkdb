// Copyright 2010-2013 RethinkDB, all rights reserved.
#include "errors.hpp"

#include "btree/node.hpp"
#include "btree/operations.hpp"
#include "btree/secondary_operations.hpp"
#include "btree/slice.hpp"
#include "buffer_cache/buffer_cache.hpp"
#include "concurrency/cond_var.hpp"

// Run backfilling at a reduced priority
#define BACKFILL_CACHE_PRIORITY 10

void btree_slice_t::create(cache_t *cache, const std::vector<char> &metainfo_key, const std::vector<char> &metainfo_value) {
    sync_callback_t disk_ack_signal;
    {
        /* Initialize the btree superblock and the delete queue */
        transaction_t txn(cache, rwi_write, 1, repli_timestamp_t::distant_past, order_token_t::ignore, &disk_ack_signal);

<<<<<<< HEAD
        buf_lock_t superblock(&txn, SUPERBLOCK_ID, rwi_write);

        // Initialize replication time barrier to 0 so that if we are a slave, we will begin by pulling
        // ALL updates from master.
        superblock.touch_recency(repli_timestamp_t::distant_past);
=======
    transaction_t txn(cache, rwi_write, 1, repli_timestamp_t::distant_past, order_token_t::ignore);
    create(cache, SUPERBLOCK_ID, &txn, metainfo_key, metainfo_value);
}

void btree_slice_t::create(cache_t *cache, block_id_t superblock_id, transaction_t *txn,
        const std::vector<char> &metainfo_key, const std::vector<char> &metainfo_value) {
    buf_lock_t superblock(txn, superblock_id, rwi_write);
>>>>>>> 462e6bb0

        btree_superblock_t *sb = reinterpret_cast<btree_superblock_t *>(superblock.get_data_write());
        bzero(sb, cache->get_block_size().value());

        // sb->metainfo_blob has been properly zeroed.
        sb->magic = btree_superblock_t::expected_magic;
        sb->root_block = NULL_BLOCK_ID;
        sb->stat_block = NULL_BLOCK_ID;

<<<<<<< HEAD
        set_superblock_metainfo(&txn, &superblock, metainfo_key, metainfo_value);
    }
    disk_ack_signal.wait();
=======
    // sb->metainfo_blob has been properly zeroed.

    set_superblock_metainfo(txn, &superblock, metainfo_key, metainfo_value);

    sb->magic = btree_superblock_t::expected_magic;
    sb->root_block = NULL_BLOCK_ID;
    sb->stat_block = NULL_BLOCK_ID;

    buf_lock_t sindex_block(txn);
    initialize_secondary_indexes(txn, &sindex_block);
    sb->sindex_block = sindex_block.get_block_id();

>>>>>>> 462e6bb0
}

btree_slice_t::btree_slice_t(cache_t *c, perfmon_collection_t *parent, const std::string &identifier, block_id_t _superblock_id)
    : stats(parent, identifier),
      cache_(c),
      superblock_id_(_superblock_id),
      root_eviction_priority(INITIAL_ROOT_EVICTION_PRIORITY) {
    cache()->create_cache_account(BACKFILL_CACHE_PRIORITY, &backfill_account);

    pre_begin_txn_checkpoint_.set_tagappend("pre_begin_txn");
}

btree_slice_t::~btree_slice_t() { }<|MERGE_RESOLUTION|>--- conflicted
+++ resolved
@@ -16,36 +16,23 @@
     {
         /* Initialize the btree superblock and the delete queue */
         transaction_t txn(cache, rwi_write, 1, repli_timestamp_t::distant_past, order_token_t::ignore, &disk_ack_signal);
-
-<<<<<<< HEAD
-        buf_lock_t superblock(&txn, SUPERBLOCK_ID, rwi_write);
-
-        // Initialize replication time barrier to 0 so that if we are a slave, we will begin by pulling
-        // ALL updates from master.
-        superblock.touch_recency(repli_timestamp_t::distant_past);
-=======
-    transaction_t txn(cache, rwi_write, 1, repli_timestamp_t::distant_past, order_token_t::ignore);
-    create(cache, SUPERBLOCK_ID, &txn, metainfo_key, metainfo_value);
+        create(cache, SUPERBLOCK_ID, &txn, metainfo_key, metainfo_value);
+    }
+    disk_ack_signal.wait();
 }
 
 void btree_slice_t::create(cache_t *cache, block_id_t superblock_id, transaction_t *txn,
         const std::vector<char> &metainfo_key, const std::vector<char> &metainfo_value) {
     buf_lock_t superblock(txn, superblock_id, rwi_write);
->>>>>>> 462e6bb0
 
-        btree_superblock_t *sb = reinterpret_cast<btree_superblock_t *>(superblock.get_data_write());
-        bzero(sb, cache->get_block_size().value());
+    btree_superblock_t *sb = static_cast<btree_superblock_t *>(superblock.get_data_write());
+    bzero(sb, cache->get_block_size().value());
 
-        // sb->metainfo_blob has been properly zeroed.
-        sb->magic = btree_superblock_t::expected_magic;
-        sb->root_block = NULL_BLOCK_ID;
-        sb->stat_block = NULL_BLOCK_ID;
+    // sb->metainfo_blob has been properly zeroed.
+    sb->magic = btree_superblock_t::expected_magic;
+    sb->root_block = NULL_BLOCK_ID;
+    sb->stat_block = NULL_BLOCK_ID;
 
-<<<<<<< HEAD
-        set_superblock_metainfo(&txn, &superblock, metainfo_key, metainfo_value);
-    }
-    disk_ack_signal.wait();
-=======
     // sb->metainfo_blob has been properly zeroed.
 
     set_superblock_metainfo(txn, &superblock, metainfo_key, metainfo_value);
@@ -57,8 +44,6 @@
     buf_lock_t sindex_block(txn);
     initialize_secondary_indexes(txn, &sindex_block);
     sb->sindex_block = sindex_block.get_block_id();
-
->>>>>>> 462e6bb0
 }
 
 btree_slice_t::btree_slice_t(cache_t *c, perfmon_collection_t *parent, const std::string &identifier, block_id_t _superblock_id)
