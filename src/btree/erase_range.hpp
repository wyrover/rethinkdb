--- conflicted
+++ resolved
@@ -6,11 +6,7 @@
 #include "btree/node.hpp"
 #include "buffer_cache/types.hpp"
 
-<<<<<<< HEAD
-class alt_buf_parent_t;
-=======
 class buf_parent_t;
->>>>>>> 1db2f996
 class btree_slice_t;
 struct store_key_t;
 struct btree_key_t;
@@ -38,11 +34,7 @@
 class value_deleter_t {
 public:
     value_deleter_t() { }
-<<<<<<< HEAD
-    virtual void delete_value(alt_buf_parent_t leaf_node, void *value) = 0;
-=======
     virtual void delete_value(buf_parent_t leaf_node, void *value) = 0;
->>>>>>> 1db2f996
 
 protected:
     virtual ~value_deleter_t() { }
