// Copyright 2010-2014 RethinkDB, all rights reserved.
#ifndef BTREE_ERASE_RANGE_HPP_
#define BTREE_ERASE_RANGE_HPP_

#include <functional>

#include "errors.hpp"
#include "btree/node.hpp"
#include "btree/types.hpp"
#include "buffer_cache/types.hpp"

class buf_parent_t;
struct store_key_t;
struct btree_key_t;
class order_token_t;
class superblock_t;
class signal_t;

class key_tester_t {
public:
    key_tester_t() { }
    virtual bool key_should_be_erased(const btree_key_t *key) = 0;

protected:
    virtual ~key_tester_t() { }
private:
    DISABLE_COPYING(key_tester_t);
};

struct always_true_key_tester_t : public key_tester_t {
    bool key_should_be_erased(UNUSED const btree_key_t *key) {
        return true;
    }
};

/* The return value of the `on_erase_cb` determines whether this function
continues erasing more values (true) or not (false). */
void btree_erase_range_generic(value_sizer_t *sizer, key_tester_t *tester,
        const value_deleter_t *deleter, const btree_key_t *left_exclusive_or_null,
        const btree_key_t *right_inclusive_or_null, superblock_t *superblock,
<<<<<<< HEAD
        signal_t *interruptor, release_superblock_t release_superblock = RELEASE,
        const std::function<void(const store_key_t &, const char *, const buf_parent_t &)>
            &on_erase_cb =
                std::function<void(const store_key_t &, const char *, const buf_parent_t &)>());
=======
        signal_t *interruptor, bool release_superblock = true,
        const std::function<done_traversing_t(const store_key_t &,
                                              const char *,
                                              const buf_parent_t &)>
            &on_erase_cb = std::function<done_traversing_t(const store_key_t &,
                                                           const char *,
                                                           const buf_parent_t &)>());
>>>>>>> 81ba9f4a

#endif  // BTREE_ERASE_RANGE_HPP_<|MERGE_RESOLUTION|>--- conflicted
+++ resolved
@@ -38,19 +38,12 @@
 void btree_erase_range_generic(value_sizer_t *sizer, key_tester_t *tester,
         const value_deleter_t *deleter, const btree_key_t *left_exclusive_or_null,
         const btree_key_t *right_inclusive_or_null, superblock_t *superblock,
-<<<<<<< HEAD
         signal_t *interruptor, release_superblock_t release_superblock = RELEASE,
-        const std::function<void(const store_key_t &, const char *, const buf_parent_t &)>
-            &on_erase_cb =
-                std::function<void(const store_key_t &, const char *, const buf_parent_t &)>());
-=======
-        signal_t *interruptor, bool release_superblock = true,
         const std::function<done_traversing_t(const store_key_t &,
                                               const char *,
                                               const buf_parent_t &)>
             &on_erase_cb = std::function<done_traversing_t(const store_key_t &,
                                                            const char *,
                                                            const buf_parent_t &)>());
->>>>>>> 81ba9f4a
 
 #endif  // BTREE_ERASE_RANGE_HPP_