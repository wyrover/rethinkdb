// Copyright 2010-2014 RethinkDB, all rights reserved.
#ifndef BTREE_SLICE_HPP_
#define BTREE_SLICE_HPP_

#include <string>
#include <vector>

#define SLICE_ALT 1

#include "buffer_cache/types.hpp"
#include "concurrency/fifo_checker.hpp"
#include "containers/scoped.hpp"
#include "perfmon/perfmon.hpp"

namespace alt {
class alt_buf_parent_t;
class alt_cache_t;
}
class backfill_callback_t;
class key_tester_t;


// RSI: Why is this 2 << 16?  (and not 1 << 16?)
const unsigned int STARTING_ROOT_EVICTION_PRIORITY = 2 << 16;

class btree_stats_t {
public:
    explicit btree_stats_t(perfmon_collection_t *parent, const std::string &identifier)
        : btree_collection(),
          btree_collection_membership(parent, &btree_collection, "btree-" + identifier),
          pm_keys_read(secs_to_ticks(1)),
          pm_keys_set(secs_to_ticks(1)),
          pm_keys_expired(secs_to_ticks(1)),
          pm_keys_membership(&btree_collection,
              &pm_keys_read, "keys_read",
              &pm_keys_set, "keys_set",
              &pm_keys_expired, "keys_expired",
              NULLPTR)
    { }

    perfmon_collection_t btree_collection;
    perfmon_membership_t btree_collection_membership;
    perfmon_rate_monitor_t
        pm_keys_read,
        pm_keys_set,
        pm_keys_expired;
    perfmon_multi_membership_t pm_keys_membership;
};

/* btree_slice_t is a thin wrapper around cache_t that handles initializing the buffer
cache for the purpose of storing a btree. There are many btree_slice_ts per
btree_key_value_store_t. */

class btree_slice_t : public home_thread_mixin_debug_only_t {
public:
    // Initializes a cache for use with btrees (by creating the superblock in block
    // SUPERBLOCK_ID), setting the initial value of the metainfo (with a single
    // key/value pair).
    static void create(alt::alt_cache_t *cache,
                       const std::vector<char> &metainfo_key,
                       const std::vector<char> &metainfo_value);

    // Blocks
    // Creates a btree_slice_t on a cache with data in it putting the
    // superblock at the specified location
    static void create(block_id_t superblock_id,
                       alt::alt_buf_parent_t parent,
                       const std::vector<char> &metainfo_key,
                       const std::vector<char> &metainfo_value);

    // Blocks
    btree_slice_t(alt::alt_cache_t *cache, perfmon_collection_t *parent,
                  const std::string &identifier,
                  block_id_t superblock_id = SUPERBLOCK_ID);

    // Blocks
    ~btree_slice_t();

    alt::alt_cache_t *cache() { return cache_; }
<<<<<<< HEAD
    // RSI: Add get_backfill_account.
#if !SLICE_ALT
=======
#else
    cache_t *cache() { return cache_; }
#endif
#if SLICE_ALT
    alt::alt_cache_account_t *get_backfill_account() { return backfill_account.get(); }
#else
>>>>>>> 19936444
    cache_account_t *get_backfill_account() { return backfill_account.get(); }
#endif

    order_checkpoint_t pre_begin_txn_checkpoint_;

    btree_stats_t stats;

    block_id_t get_superblock_id();

private:
    alt::alt_cache_t *cache_;

    block_id_t superblock_id_;

<<<<<<< HEAD
    // RSI: Add backfill_account.
#if !SLICE_ALT
=======
#if SLICE_ALT
    // Cache account to be used when backfilling.
    scoped_ptr_t<alt::alt_cache_account_t> backfill_account;
#else
>>>>>>> 19936444
    // Cache account to be used when backfilling.
    scoped_ptr_t<cache_account_t> backfill_account;
#endif

    DISABLE_COPYING(btree_slice_t);
};

#endif /* BTREE_SLICE_HPP_ */<|MERGE_RESOLUTION|>--- conflicted
+++ resolved
@@ -14,6 +14,7 @@
 
 namespace alt {
 class alt_buf_parent_t;
+class alt_cache_account_t;
 class alt_cache_t;
 }
 class backfill_callback_t;
@@ -77,19 +78,7 @@
     ~btree_slice_t();
 
     alt::alt_cache_t *cache() { return cache_; }
-<<<<<<< HEAD
-    // RSI: Add get_backfill_account.
-#if !SLICE_ALT
-=======
-#else
-    cache_t *cache() { return cache_; }
-#endif
-#if SLICE_ALT
     alt::alt_cache_account_t *get_backfill_account() { return backfill_account.get(); }
-#else
->>>>>>> 19936444
-    cache_account_t *get_backfill_account() { return backfill_account.get(); }
-#endif
 
     order_checkpoint_t pre_begin_txn_checkpoint_;
 
@@ -102,18 +91,8 @@
 
     block_id_t superblock_id_;
 
-<<<<<<< HEAD
-    // RSI: Add backfill_account.
-#if !SLICE_ALT
-=======
-#if SLICE_ALT
     // Cache account to be used when backfilling.
     scoped_ptr_t<alt::alt_cache_account_t> backfill_account;
-#else
->>>>>>> 19936444
-    // Cache account to be used when backfilling.
-    scoped_ptr_t<cache_account_t> backfill_account;
-#endif
 
     DISABLE_COPYING(btree_slice_t);
 };
