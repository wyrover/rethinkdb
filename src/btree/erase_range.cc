// Copyright 2010-2014 RethinkDB, all rights reserved.
#include "btree/erase_range.hpp"

#include "buffer_cache/alt/alt.hpp"
#include "btree/leaf_node.hpp"
#include "btree/node.hpp"
#include "btree/operations.hpp"
#include "btree/parallel_traversal.hpp"
#include "btree/slice.hpp"
#include "btree/types.hpp"
#include "concurrency/fifo_checker.hpp"

class erase_range_helper_t : public btree_traversal_helper_t {
public:
    erase_range_helper_t(value_sizer_t *sizer, key_tester_t *tester,
            const value_deleter_t *deleter, const btree_key_t *left_exclusive_or_null,
            const btree_key_t *right_inclusive_or_null,
            const std::function<done_traversing_t(const store_key_t &,
                                                  const char *,
                                                  const buf_parent_t &)>
                &on_erase_cb)
        : sizer_(sizer), tester_(tester), deleter_(deleter),
          left_exclusive_or_null_(left_exclusive_or_null),
          right_inclusive_or_null_(right_inclusive_or_null),
          on_erase_cb_(on_erase_cb), stop_erasing_(false)
    { }

    void process_a_leaf(buf_lock_t *leaf_node_buf,
                        const btree_key_t *l_excl,
                        const btree_key_t *r_incl,
                        signal_t *,
                        int *population_change_out) THROWS_ONLY(interrupted_exc_t) {
        buf_write_t write(leaf_node_buf);
        leaf_node_t *node = static_cast<leaf_node_t *>(write.get_data_write());

        std::vector<store_key_t> keys_to_delete;

        for (auto it = leaf::begin(*node); it != leaf::end(*node); ++it) {
            const btree_key_t *k = (*it).first;
            if (!k) {
                break;
            }

            // k's in the leaf node so it should be in the range of
            // keys allowed for the leaf node.
            assert_key_in_range(k, l_excl, r_incl);

            if (key_in_range(k, left_exclusive_or_null_, right_inclusive_or_null_) && tester_->key_should_be_erased(k)) {
                keys_to_delete.push_back(store_key_t(k));
            }
        }

        scoped_malloc_t<char> value(sizer_->max_possible_size());

        for (size_t i = 0; i < keys_to_delete.size(); ++i) {
            if (stop_erasing_) {
                break;
            }

            bool found = leaf::lookup(sizer_, node, keys_to_delete[i].btree_key(),
                                      value.get());
            guarantee(found);

            if (on_erase_cb_) {
                stop_erasing_ = on_erase_cb_(keys_to_delete[i], value.get(),
                                             buf_parent_t(leaf_node_buf))
                                == done_traversing_t::YES;
            }

            deleter_->delete_value(buf_parent_t(leaf_node_buf), value.get());
            leaf::erase_presence(sizer_, node, keys_to_delete[i].btree_key(),
                                 key_modification_proof_t::real_proof());
            -- *population_change_out;
        }
    }

    void postprocess_internal_node(UNUSED buf_lock_t *internal_node_buf) {
        // We don't want to do anything here.
    }

    void filter_interesting_children(buf_parent_t,
                                     ranged_block_ids_t *ids_source,
                                     interesting_children_callback_t *cb) {
        for (int i = 0, e = ids_source->num_block_ids(); i < e; ++i) {
            if (stop_erasing_) {
                break;
            }
            block_id_t block_id;
            const btree_key_t *left, *right;
            ids_source->get_block_id_and_bounding_interval(i, &block_id, &left, &right);

            if (overlaps(left, right, left_exclusive_or_null_, right_inclusive_or_null_)) {
                cb->receive_interesting_child(i);
            }
        }

        cb->no_more_interesting_children();
    }

    access_t btree_superblock_mode() { return access_t::write; }
    access_t btree_node_mode() { return access_t::write; }

    ~erase_range_helper_t() { }

    static bool key_in_range(const btree_key_t *k, const btree_key_t *left_excl, const btree_key_t *right_incl) {
        if (left_excl != NULL && sized_strcmp(k->contents, k->size, left_excl->contents, left_excl->size) <= 0) {
            return false;
        }
        if (right_incl != NULL && sized_strcmp(right_incl->contents, right_incl->size, k->contents, k->size) < 0) {
            return false;
        }
        return true;
    }

    static void assert_key_in_range(DEBUG_VAR const btree_key_t *k, DEBUG_VAR const btree_key_t *left_excl, DEBUG_VAR const btree_key_t *right_incl) {
        rassert(key_in_range(k, left_excl, right_incl));
    }

    // Checks if (x_l_excl, x_r_incl] intersects (y_l_excl, y_r_incl].
    static bool overlaps(const btree_key_t *x_l_excl, const btree_key_t *x_r_incl,
                         const btree_key_t *y_l_excl, const btree_key_t *y_r_incl) {
        return (x_l_excl == NULL || y_r_incl == NULL || sized_strcmp(x_l_excl->contents, x_l_excl->size, y_r_incl->contents, y_r_incl->size) < 0)
            && (x_r_incl == NULL || y_l_excl == NULL || sized_strcmp(y_l_excl->contents, y_l_excl->size, x_r_incl->contents, x_r_incl->size) < 0);
    }

private:
    value_sizer_t *sizer_;
    key_tester_t *tester_;
    const value_deleter_t *deleter_;
    const btree_key_t *left_exclusive_or_null_;
    const btree_key_t *right_inclusive_or_null_;
    std::function<done_traversing_t(const store_key_t &,
                                    const char *,
                                    const buf_parent_t &)>
        on_erase_cb_;
    bool stop_erasing_;

    DISABLE_COPYING(erase_range_helper_t);
};

void btree_erase_range_generic(value_sizer_t *sizer,
        key_tester_t *tester, const value_deleter_t *deleter,
        const btree_key_t *left_exclusive_or_null,
        const btree_key_t *right_inclusive_or_null,
<<<<<<< HEAD
        superblock_t *superblock, signal_t *interruptor,
        release_superblock_t release_superblock,
        const std::function<void(const store_key_t &, const char *, const buf_parent_t &)>
=======
        superblock_t *superblock, signal_t *interruptor, bool release_superblock,
        const std::function<done_traversing_t(const store_key_t &,
                                              const char *,
                                              const buf_parent_t &)>
>>>>>>> 81ba9f4a
            &on_erase_cb) {
    erase_range_helper_t helper(sizer, tester, deleter,
                                left_exclusive_or_null, right_inclusive_or_null,
                                on_erase_cb);
    btree_parallel_traversal(superblock, &helper, interruptor,
                             release_superblock);
}<|MERGE_RESOLUTION|>--- conflicted
+++ resolved
@@ -142,16 +142,11 @@
         key_tester_t *tester, const value_deleter_t *deleter,
         const btree_key_t *left_exclusive_or_null,
         const btree_key_t *right_inclusive_or_null,
-<<<<<<< HEAD
         superblock_t *superblock, signal_t *interruptor,
         release_superblock_t release_superblock,
-        const std::function<void(const store_key_t &, const char *, const buf_parent_t &)>
-=======
-        superblock_t *superblock, signal_t *interruptor, bool release_superblock,
         const std::function<done_traversing_t(const store_key_t &,
                                               const char *,
                                               const buf_parent_t &)>
->>>>>>> 81ba9f4a
             &on_erase_cb) {
     erase_range_helper_t helper(sizer, tester, deleter,
                                 left_exclusive_or_null, right_inclusive_or_null,
