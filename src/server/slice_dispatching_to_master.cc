#include "replication/master.hpp"

#include "server/slice_dispatching_to_master.hpp"

using replication::master_t;

btree_slice_dispatching_to_master_t::btree_slice_dispatching_to_master_t(btree_slice_t *slice, snag_ptr_t<replication::master_t> master) : slice_(slice), master_(master) {
    master_->register_dispatcher(this);
}


/* set_store_t interface. */

<<<<<<< HEAD
get_result_t btree_slice_dispatching_to_master_t::get_cas(const store_key_t &key, castime_t castime) {
    on_thread_t th(slice_->home_thread);
    if (master_) coro_t::spawn_on_thread(master_->home_thread, boost::bind(&master_t::get_cas, master_.get(), key, castime));
    return slice_->get_cas(key, castime);
}

set_result_t btree_slice_dispatching_to_master_t::sarc(const store_key_t &key, data_provider_t *data, mcflags_t flags, exptime_t exptime, castime_t castime, add_policy_t add_policy, replace_policy_t replace_policy, cas_t old_cas) {
    on_thread_t th(slice_->home_thread);

    if (master_) {
        buffer_borrowing_data_provider_t borrower(master_->home_thread, data);
        coro_t::spawn_on_thread(master_->home_thread, boost::bind(&master_t::sarc, master_.get(), key, borrower.side_provider(), flags, exptime, castime, add_policy, replace_policy, old_cas));
        return slice_->sarc(key, &borrower, flags, exptime, castime, add_policy, replace_policy, old_cas);
    } else {
        return slice_->sarc(key, data, flags, exptime, castime, add_policy, replace_policy, old_cas);
=======
struct change_visitor_t : public boost::static_visitor<mutation_result_t> {
    master_t *master;
    btree_slice_t *slice;
    castime_t castime;
    mutation_result_t operator()(const get_cas_mutation_t &m) {
        spawn_on_home(master, boost::bind(&master_t::get_cas, _1, m.key, castime));
        return slice->change(m, castime);
    }
    mutation_result_t operator()(const set_mutation_t &m) {
        buffer_borrowing_data_provider_t borrower(master->home_thread, m.data);
        spawn_on_home(master, boost::bind(&master_t::sarc, _1,
            m.key, borrower.side_provider(), m.flags, m.exptime, castime, m.add_policy, m.replace_policy, m.old_cas));
        set_mutation_t m2(m);
        m2.data = &borrower;
        return slice->change(m2, castime);
>>>>>>> b487ecf7
    }
    mutation_result_t operator()(const incr_decr_mutation_t &m) {
        spawn_on_home(master, boost::bind(&master_t::incr_decr, _1, m.kind, m.key, m.amount, castime));
        return slice->change(m, castime);
    }
    mutation_result_t operator()(const append_prepend_mutation_t &m) {
        buffer_borrowing_data_provider_t borrower(master->home_thread, m.data);
        spawn_on_home(master, boost::bind(&master_t::append_prepend, _1,
            m.kind, m.key, borrower.side_provider(), castime));
        append_prepend_mutation_t m2(m);
        m2.data = &borrower;
        return slice->change(m2, castime);
    }
    mutation_result_t operator()(const delete_mutation_t &m) {
        spawn_on_home(master, boost::bind(&master_t::delete_key, _1, m.key, castime.timestamp));
        return slice->change(m, castime);
    }
};

<<<<<<< HEAD
incr_decr_result_t btree_slice_dispatching_to_master_t::incr_decr(incr_decr_kind_t kind, const store_key_t &key, uint64_t amount, castime_t castime) {
    on_thread_t th(slice_->home_thread);
    if (master_) coro_t::spawn_on_thread(master_->home_thread, boost::bind(&master_t::incr_decr, master_.get(), kind, key, amount, castime));
    return slice_->incr_decr(kind, key, amount, castime);
}
=======
mutation_result_t btree_slice_dispatching_to_master_t::change(const mutation_t &m, castime_t castime) {
>>>>>>> b487ecf7

    on_thread_t th(slice_->home_thread);
    if (master_) {
<<<<<<< HEAD
        buffer_borrowing_data_provider_t borrower(master_->home_thread, data);
        coro_t::spawn_on_thread(master_->home_thread, boost::bind(&master_t::append_prepend, master_.get(), kind, key, borrower.side_provider(), castime));
        return slice_->append_prepend(kind, key, &borrower, castime);
=======
        change_visitor_t functor;
        functor.master = master_;
        functor.slice = slice_;
        functor.castime = castime;
        return boost::apply_visitor(functor, m.mutation);
>>>>>>> b487ecf7
    } else {
        return slice_->change(m, castime);
    }
<<<<<<< HEAD
}

delete_result_t btree_slice_dispatching_to_master_t::delete_key(const store_key_t &key, repli_timestamp timestamp) {
    on_thread_t th(slice_->home_thread);
    if (master_) coro_t::spawn_on_thread(master_->home_thread, boost::bind(&master_t::delete_key, master_.get(), key, timestamp));
    return slice_->delete_key(key, timestamp);
}

void btree_slice_dispatching_to_master_t::nop_back_on_masters_thread(repli_timestamp timestamp, cond_t *cond, int *counter) {
    debugf("thread id is %d after spawn\n", get_thread_id());
    rassert(get_thread_id() == master_->home_thread);

    repli_timestamp t;
    {
        on_thread_t th(slice_->home_thread);

        t = current_time();
        rassert(t.time >= timestamp.time);
    }

    --*counter;
    rassert(*counter >= 0);
    if (*counter == 0) {
        cond->pulse();
    }
=======
>>>>>>> b487ecf7
}<|MERGE_RESOLUTION|>--- conflicted
+++ resolved
@@ -11,23 +11,6 @@
 
 /* set_store_t interface. */
 
-<<<<<<< HEAD
-get_result_t btree_slice_dispatching_to_master_t::get_cas(const store_key_t &key, castime_t castime) {
-    on_thread_t th(slice_->home_thread);
-    if (master_) coro_t::spawn_on_thread(master_->home_thread, boost::bind(&master_t::get_cas, master_.get(), key, castime));
-    return slice_->get_cas(key, castime);
-}
-
-set_result_t btree_slice_dispatching_to_master_t::sarc(const store_key_t &key, data_provider_t *data, mcflags_t flags, exptime_t exptime, castime_t castime, add_policy_t add_policy, replace_policy_t replace_policy, cas_t old_cas) {
-    on_thread_t th(slice_->home_thread);
-
-    if (master_) {
-        buffer_borrowing_data_provider_t borrower(master_->home_thread, data);
-        coro_t::spawn_on_thread(master_->home_thread, boost::bind(&master_t::sarc, master_.get(), key, borrower.side_provider(), flags, exptime, castime, add_policy, replace_policy, old_cas));
-        return slice_->sarc(key, &borrower, flags, exptime, castime, add_policy, replace_policy, old_cas);
-    } else {
-        return slice_->sarc(key, data, flags, exptime, castime, add_policy, replace_policy, old_cas);
-=======
 struct change_visitor_t : public boost::static_visitor<mutation_result_t> {
     master_t *master;
     btree_slice_t *slice;
@@ -43,7 +26,6 @@
         set_mutation_t m2(m);
         m2.data = &borrower;
         return slice->change(m2, castime);
->>>>>>> b487ecf7
     }
     mutation_result_t operator()(const incr_decr_mutation_t &m) {
         spawn_on_home(master, boost::bind(&master_t::incr_decr, _1, m.kind, m.key, m.amount, castime));
@@ -63,33 +45,18 @@
     }
 };
 
-<<<<<<< HEAD
-incr_decr_result_t btree_slice_dispatching_to_master_t::incr_decr(incr_decr_kind_t kind, const store_key_t &key, uint64_t amount, castime_t castime) {
-    on_thread_t th(slice_->home_thread);
-    if (master_) coro_t::spawn_on_thread(master_->home_thread, boost::bind(&master_t::incr_decr, master_.get(), kind, key, amount, castime));
-    return slice_->incr_decr(kind, key, amount, castime);
-}
-=======
 mutation_result_t btree_slice_dispatching_to_master_t::change(const mutation_t &m, castime_t castime) {
->>>>>>> b487ecf7
 
     on_thread_t th(slice_->home_thread);
     if (master_) {
-<<<<<<< HEAD
-        buffer_borrowing_data_provider_t borrower(master_->home_thread, data);
-        coro_t::spawn_on_thread(master_->home_thread, boost::bind(&master_t::append_prepend, master_.get(), kind, key, borrower.side_provider(), castime));
-        return slice_->append_prepend(kind, key, &borrower, castime);
-=======
         change_visitor_t functor;
         functor.master = master_;
         functor.slice = slice_;
         functor.castime = castime;
         return boost::apply_visitor(functor, m.mutation);
->>>>>>> b487ecf7
     } else {
         return slice_->change(m, castime);
     }
-<<<<<<< HEAD
 }
 
 delete_result_t btree_slice_dispatching_to_master_t::delete_key(const store_key_t &key, repli_timestamp timestamp) {
@@ -115,6 +82,4 @@
     if (*counter == 0) {
         cond->pulse();
     }
-=======
->>>>>>> b487ecf7
 }