// Copyright 2010-2014 RethinkDB, all rights reserved.
#include "memcached/memcached_btree/erase_range.hpp"

#include "btree/slice.hpp"
#include "buffer_cache/alt/alt.hpp"
<<<<<<< HEAD
#include "buffer_cache/alt/alt_blob.hpp"
=======
#include "buffer_cache/alt/blob.hpp"
>>>>>>> 1db2f996
#include "memcached/memcached_btree/node.hpp"
#include "memcached/memcached_btree/value.hpp"

void memcached_erase_range(btree_slice_t *slice, key_tester_t *tester,
                           bool left_key_supplied,
                           const store_key_t& left_key_exclusive,
                           bool right_key_supplied,
                           const store_key_t& right_key_inclusive,
                           superblock_t *superblock, signal_t *interruptor) {

    value_sizer_t<memcached_value_t> mc_sizer(slice->cache()->get_block_size());
    value_sizer_t<void> *sizer = &mc_sizer;

    struct : public value_deleter_t {
<<<<<<< HEAD
        void delete_value(alt_buf_parent_t leaf_node, void *value) {
=======
        void delete_value(buf_parent_t leaf_node, void *value) {
>>>>>>> 1db2f996
            blob_t blob(leaf_node.cache()->get_block_size(),
                             static_cast<memcached_value_t *>(value)->value_ref(),
                             blob::btree_maxreflen);
            blob.clear(leaf_node);
        }
    } deleter;

    btree_erase_range_generic(sizer, slice, tester, &deleter,
        left_key_supplied ? left_key_exclusive.btree_key() : NULL,
        right_key_supplied ? right_key_inclusive.btree_key() : NULL,
        superblock, interruptor);
}

void memcached_erase_range(btree_slice_t *slice, key_tester_t *tester,
                           const key_range_t &keys,
                           superblock_t *superblock, signal_t *interruptor) {
    /* This is guaranteed because the way the keys are calculated below would
     * lead to a single key being deleted even if the range was empty. */
    guarantee(!keys.is_empty());
    store_key_t left_exclusive(keys.left);
    store_key_t right_inclusive(keys.right.key);

    bool left_key_supplied = left_exclusive.decrement();
    bool right_key_supplied = !keys.right.unbounded;
    if (right_key_supplied) {
        right_inclusive.decrement();
    }
    memcached_erase_range(slice, tester, left_key_supplied, left_exclusive,
                          right_key_supplied, right_inclusive, superblock,
                          interruptor);
}
<|MERGE_RESOLUTION|>--- conflicted
+++ resolved
@@ -3,11 +3,7 @@
 
 #include "btree/slice.hpp"
 #include "buffer_cache/alt/alt.hpp"
-<<<<<<< HEAD
-#include "buffer_cache/alt/alt_blob.hpp"
-=======
 #include "buffer_cache/alt/blob.hpp"
->>>>>>> 1db2f996
 #include "memcached/memcached_btree/node.hpp"
 #include "memcached/memcached_btree/value.hpp"
 
@@ -22,11 +18,7 @@
     value_sizer_t<void> *sizer = &mc_sizer;
 
     struct : public value_deleter_t {
-<<<<<<< HEAD
-        void delete_value(alt_buf_parent_t leaf_node, void *value) {
-=======
         void delete_value(buf_parent_t leaf_node, void *value) {
->>>>>>> 1db2f996
             blob_t blob(leaf_node.cache()->get_block_size(),
                              static_cast<memcached_value_t *>(value)->value_ref(),
                              blob::btree_maxreflen);
