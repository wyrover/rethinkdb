--- conflicted
+++ resolved
@@ -419,14 +419,8 @@
 memcached_protocol_t::store_t::store_t(io_backender_t *io_backender, const std::string& filename,
                                        bool create, perfmon_collection_t *_perfmon_collection)
     : store_view_t<memcached_protocol_t>(hash_region_t<key_range_t>::universe()),
-<<<<<<< HEAD
-      perfmon_collection(filename, _perfmon_collection, true, true) {
-=======
       perfmon_collection(),
       perfmon_collection_membership(_perfmon_collection, &perfmon_collection, filename) {
-    standard_serializer_t::dynamic_config_t dynamic_config;
-    dynamic_config.io_backend = io_backend;
->>>>>>> 3b3a92f9
 
     if (create) {
 
