--- conflicted
+++ resolved
@@ -2,11 +2,6 @@
 #ifndef BUFFER_CACHE_TYPES_HPP_
 #define BUFFER_CACHE_TYPES_HPP_
 
-<<<<<<< HEAD
-// RSI: Move general_types.hpp to this file.
-
-#include "buffer_cache/general_types.hpp"
-=======
 #include <limits.h>
 #include <stdint.h>
 
@@ -45,6 +40,5 @@
 };
 
 void debug_print(printf_buffer_t *buf, block_magic_t magic);
->>>>>>> 1db2f996
 
 #endif /* BUFFER_CACHE_TYPES_HPP_ */