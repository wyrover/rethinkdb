// Copyright 2010-2014 RethinkDB, all rights reserved.
#ifndef BUFFER_CACHE_ALT_PAGE_CACHE_HPP_
#define BUFFER_CACHE_ALT_PAGE_CACHE_HPP_

#include <functional>
#include <map>
#include <set>
#include <utility>
#include <vector>

#include "buffer_cache/alt/block_version.hpp"
#include "buffer_cache/alt/cache_account.hpp"
#include "buffer_cache/alt/evicter.hpp"
#include "buffer_cache/alt/free_list.hpp"
#include "buffer_cache/alt/page.hpp"
#include "buffer_cache/types.hpp"
#include "concurrency/access.hpp"
#include "concurrency/auto_drainer.hpp"
#include "concurrency/cond_var.hpp"
#include "concurrency/fifo_enforcer.hpp"
#include "concurrency/new_semaphore.hpp"
#include "containers/backindex_bag.hpp"
#include "containers/intrusive_list.hpp"
#include "containers/segmented_vector.hpp"
#include "repli_timestamp.hpp"
#include "serializer/types.hpp"

class alt_txn_throttler_t;
class cache_balancer_t;
class auto_drainer_t;
class cache_t;
class file_account_t;

namespace alt {
class current_page_acq_t;
class page_cache_t;
class page_txn_t;

enum class page_create_t { no, yes };

}  // namespace alt

enum class alt_create_t { create };

class cache_conn_t {
public:
    explicit cache_conn_t(cache_t *cache)
        : cache_(cache),
          newest_txn_(NULL) { }
    ~cache_conn_t();

    cache_t *cache() const { return cache_; }
private:
    friend class alt::page_cache_t;
    friend class alt::page_txn_t;
    // Here for convenience, because otherwise you'd be passing around a cache_t with
    // every cache_conn_t parameter.
    cache_t *cache_;

    // The most recent unflushed txn, or NULL.  This gets set back to NULL when
    // newest_txn_ pulses its flush_complete_cond_.  It's a bidirectional pointer
    // pair with the newest txn's cache_conn_ pointer -- either both point at each
    // other or neither do.
    alt::page_txn_t *newest_txn_;

    DISABLE_COPYING(cache_conn_t);
};


namespace alt {


// Has information necessary for the current_page_t to do certain things -- it's
// known by the current_page_acq_t.
class current_page_help_t;

class current_page_t {
public:
    current_page_t(block_id_t block_id, buf_ptr buf, page_cache_t *page_cache);
    current_page_t(block_id_t block_id, buf_ptr buf,
                   const counted_t<standard_block_token_t> &token,
                   page_cache_t *page_cache);
    // Constructs a page to be loaded from the serializer.
    explicit current_page_t(block_id_t block_id);

    // You MUST call reset() before destructing a current_page_t!
    ~current_page_t();

    // You can only call this when it's safe to do so!  (Beware of
    // current_page_acq_t's, last write acquirer page_txn_t's, and read-ahead logic.)
    void reset(page_cache_t *page_cache);

    bool should_be_evicted() const;

private:
    // current_page_acq_t should not access our fields directly.
    friend class current_page_acq_t;
    void add_acquirer(current_page_acq_t *acq);
    void remove_acquirer(current_page_acq_t *acq);
    void pulse_pulsables(current_page_acq_t *acq);
    void add_keepalive();
    void remove_keepalive();

    page_t *the_page_for_write(current_page_help_t help, cache_account_t *account);
    page_t *the_page_for_read(current_page_help_t help, cache_account_t *account);

    // Initializes page_ if necessary, providing an account because we know we'd like
    // to load it ASAP.
    void convert_from_serializer_if_necessary(current_page_help_t help,
                                              cache_account_t *account);

    // Initializes page_ if necessary, deferring loading of the actual block.
    void convert_from_serializer_if_necessary(current_page_help_t help);

    void mark_deleted(current_page_help_t help);

    // page_txn_t should not access our fields directly.
    friend class page_txn_t;

    // Returns NULL if the page was deleted.
    page_t *the_page_for_read_or_deleted(current_page_help_t help);

    // Has access to our fields.
    friend class page_cache_t;

    friend backindex_bag_index_t *access_backindex(current_page_t *current_page);

    bool is_deleted() const { return is_deleted_; }

<<<<<<< HEAD
    void make_non_deleted(buf_ptr buf,
                          current_page_help_t page_cache);

=======
>>>>>>> f745587a
    // KSI: We could get rid of this variable if
    // page_txn_t::pages_write_acquired_last_ noted each page's block_id_t.  Other
    // space reductions are more important.
    block_id_t block_id_;

    // page_ can be null if we haven't tried loading the page yet.  We don't want to
    // prematurely bother loading the page if it's going to be deleted.
    // the_page_for_write, the_page_for_read, or the_page_for_read_or_deleted should
    // be used to access this variable.
    // KSI: Could we encapsulate that rule?
    page_ptr_t page_;
    // True if the block is in a deleted state.  page_ will be null.
    bool is_deleted_;

    // The last write acquirer for this page.
    page_txn_t *last_write_acquirer_;
    // Our index into the last_write_acquirer_->pages_write_acquired_last_.
    backindex_bag_index_t last_write_acquirer_index_;

    // The version of the page, that the last write acquirer had.
    block_version_t last_write_acquirer_version_;

    // Instead of storing the recency here, we store it page_cache_t::recencies_.

    // All list elements have current_page_ != NULL, snapshotted_page_ == NULL.
    intrusive_list_t<current_page_acq_t> acquirers_;

    // Avoids eviction if > 0. This is used by snapshotted current_page_acq_t's
    // that have a snapshotted version of this block. If the current_page_t
    // would be evicted that would mess with the block version.
    intptr_t num_keepalives_;

    DISABLE_COPYING(current_page_t);
};

inline backindex_bag_index_t *access_backindex(current_page_t *current_page) {
    return &current_page->last_write_acquirer_index_;
}

class current_page_acq_t : public intrusive_list_node_t<current_page_acq_t>,
                           public home_thread_mixin_debug_only_t {
public:
    // KSI: Right now we support a default constructor but buf_lock_t actually
    // uses a scoped pointer now, because getting this type to be swappable was too
    // hard.  Make this type be swappable or remove the default constructor.  (Remove
    // the page_cache_ != NULL check in the destructor we remove the default
    // constructor.)
    current_page_acq_t();
    current_page_acq_t(page_txn_t *txn,
                       block_id_t block_id,
                       access_t access,
                       page_create_t create = page_create_t::no);
    current_page_acq_t(page_txn_t *txn,
                       alt_create_t create);
    current_page_acq_t(page_cache_t *cache,
                       block_id_t block_id,
                       read_access_t read);
    ~current_page_acq_t();

    // Declares ourself snapshotted.  (You must be readonly to do this.)
    void declare_snapshotted();

    signal_t *read_acq_signal();
    signal_t *write_acq_signal();

    page_t *current_page_for_read(cache_account_t *account);
    repli_timestamp_t recency();

    page_t *current_page_for_write(cache_account_t *account);
    void manually_touch_recency(repli_timestamp_t recency);

    // Returns current_page_for_read, except it guarantees that the page acq has
    // already snapshotted the page and is not waiting for the page_t *.
    page_t *snapshotted_page_ptr();

    block_id_t block_id() const { return block_id_; }
    access_t access() const { return access_; }

    void mark_deleted();

    block_version_t block_version() const;

    page_cache_t *page_cache() const;

private:
    void init(page_txn_t *txn,
              block_id_t block_id,
              access_t access,
              page_create_t create);
    void init(page_txn_t *txn,
              alt_create_t create);
    void init(page_cache_t *page_cache,
              block_id_t block_id,
              read_access_t read);
    friend class page_txn_t;
    friend class current_page_t;

    // Returns true if the page has been created, edited, or deleted.
    bool dirtied_page() const;
    // Declares ourself readonly.  Only page_txn_t::remove_acquirer can do this!
    void declare_readonly();

    current_page_help_t help() const;

    void pulse_read_available();
    void pulse_write_available();

    page_cache_t *page_cache_;
    page_txn_t *the_txn_;
    access_t access_;
    bool declared_snapshotted_;
    // The block id of the page we acquired.
    block_id_t block_id_;
    // At most one of current_page_ is null or snapshotted_page_ is null, unless the
    // acquired page has been deleted, in which case both are null.
    current_page_t *current_page_;
    timestamped_page_ptr_t snapshotted_page_;
    cond_t read_cond_;
    cond_t write_cond_;

    // The block version for our acquisition of the page -- every write acquirer sees
    // a greater block version than the previous acquirer.  The current page's block
    // version will be less than or equal to this value if we have not yet acquired
    // the page.  It could be greater than this value if we're snapshotted (since
    // we're holding an old version of the page).  These values are for internal
    // cache bookkeeping only.
    block_version_t block_version_;

    bool dirtied_page_;

    DISABLE_COPYING(current_page_acq_t);
};

// This object lives on the serializer thread.
class page_read_ahead_cb_t : public home_thread_mixin_t,
                             public serializer_read_ahead_callback_t {
public:
    page_read_ahead_cb_t(serializer_t *serializer,
                         page_cache_t *cache);

    void offer_read_ahead_buf(block_id_t block_id,
                              buf_ptr *buf,
                              const counted_t<standard_block_token_t> &token);

    void destroy_self();

private:
    ~page_read_ahead_cb_t();

    serializer_t *serializer_;
    page_cache_t *page_cache_;

    DISABLE_COPYING(page_read_ahead_cb_t);
};

class throttler_acq_t {
public:
    throttler_acq_t() { }
    ~throttler_acq_t() { }
    throttler_acq_t(throttler_acq_t &&movee)
        : semaphore_acq_(std::move(movee.semaphore_acq_)) {
        movee.semaphore_acq_.reset();
    }

    // See below:  this can update how much semaphore_acq_ holds.
    void update_dirty_page_count(int64_t new_count);

private:
    friend class ::alt_txn_throttler_t;
    // At first, the number of dirty pages is 0 and semaphore_acq_.count() >=
    // dirtied_count_.  Once the number of dirty pages gets bigger than the original
    // value of semaphore_acq_.count(), we use semaphore_acq_.change_count() to keep
    // the numbers equal.
    new_semaphore_acq_t semaphore_acq_;

    DISABLE_COPYING(throttler_acq_t);
};

class page_cache_index_write_sink_t;

class page_cache_t : public home_thread_mixin_t {
public:
    page_cache_t(serializer_t *serializer,
                 cache_balancer_t *balancer,
                 alt_txn_throttler_t *throttler);
    ~page_cache_t();

    // Takes a txn to be flushed.  Calls on_flush_complete() (which resets the
    // throttler_acq parameter) when done.
    void flush_and_destroy_txn(
            scoped_ptr_t<page_txn_t> txn,
            std::function<void(throttler_acq_t *)> on_flush_complete);

    current_page_t *page_for_block_id(block_id_t block_id);
    current_page_t *page_for_new_block_id(block_id_t *block_id_out);
    current_page_t *page_for_new_chosen_block_id(block_id_t block_id);

    // Returns how much memory is being used by all the pages in the cache at this
    // moment in time.
    size_t total_page_memory() const;
    size_t evictable_page_memory() const;

    block_size_t max_block_size() const { return max_block_size_; }

    cache_account_t create_cache_account(int priority);

    cache_account_t *default_reads_account() {
        return &default_reads_account_;
    }

    // Considers wiping out the current_page_t (and its page_t pointee) for a
    // particular block id, to save memory, if the right conditions are met.  (This
    // should only be called by things "outside" of current_page_t, like
    // current_page_acq_t and page_txn_t, not page_t and page_ptr_t -- that way we
    // know it's not called while somebody up the stack is expecting their
    // `current_page_t *` to remain valid.)
    void consider_evicting_current_page(block_id_t block_id);

    void have_read_ahead_cb_destroyed();

    evicter_t &evicter() { return evicter_; }

    auto_drainer_t::lock_t drainer_lock() { return drainer_->lock(); }
    serializer_t *serializer() { return serializer_; }

private:
    friend class page_read_ahead_cb_t;
    void add_read_ahead_buf(block_id_t block_id,
                            ser_buffer_t *buf,
                            const counted_t<standard_block_token_t> &token);

    void read_ahead_cb_is_destroyed();


    current_page_t *internal_page_for_new_chosen(block_id_t block_id);

    // KSI: Maybe just have txn_t hold a single list of block_change_t objects.
    struct block_change_t {
        block_change_t(block_version_t _version, bool _modified,
                       page_t *_page, repli_timestamp_t _tstamp)
            : version(_version), modified(_modified), page(_page), tstamp(_tstamp) { }
        block_version_t version;

        // True if the value of the block was modified (or the block was deleted), false
        // if the block was only touched.
        bool modified;
        // If modified == true, the new value for the block, or NULL if the block was
        // deleted.  (The page_t's lifetime is kept by some page_txn_t's
        // snapshotted_dirtied_pages_ field.)
        page_t *page;
        repli_timestamp_t tstamp;
    };

    friend class page_txn_t;
    static void do_flush_changes(page_cache_t *page_cache,
                                 const std::map<block_id_t, block_change_t> &changes,
                                 fifo_enforcer_write_token_t index_write_token);
    static void do_flush_txn_set(page_cache_t *page_cache,
                                 std::map<block_id_t, block_change_t> *changes_ptr,
                                 const std::vector<page_txn_t *> &txns);

    static void remove_txn_set_from_graph(page_cache_t *page_cache,
                                          const std::vector<page_txn_t *> &txns);

    static std::map<block_id_t, block_change_t>
    compute_changes(const std::vector<page_txn_t *> &txns);

    static std::vector<page_txn_t *> maximal_flushable_txn_set(page_txn_t *base);

    void im_waiting_for_flush(page_txn_t *txns);

    friend class current_page_acq_t;
    repli_timestamp_t recency_for_block_id(block_id_t id) {
        return recencies_.size() <= id
            ? repli_timestamp_t::invalid
            : recencies_[id];
    }

    void set_recency_for_block_id(block_id_t id, repli_timestamp_t recency) {
        while (recencies_.size() <= id) {
            recencies_.push_back(repli_timestamp_t::invalid);
        }
        recencies_[id] = recency;
    }

    friend class current_page_t;
    free_list_t *free_list() { return &free_list_; }

    void resize_current_pages_to_id(block_id_t block_id);

    static void consider_evicting_all_current_pages(page_cache_t *page_cache,
                                                    auto_drainer_t::lock_t lock);

    const block_size_t max_block_size_;

    // We use separate I/O accounts for reads and writes, so reads can pass ahead of
    // flushes.  The rationale behind this is that reads are almost always blocking
    // operations.  Writes, on the other hand, can be non-blocking (from the user's
    // perspective) if they are soft-durability or noreply writes.
    //
    // TODO: Check whether it would be better to change this to separate I/O accounts
    // for blocking and non-blocking access rather than reads and writes.  On the
    // other hand, write transactions often (always, actually, thanks metainfo block)
    // have to wait for previous ones to flush before they can proceed, so this
    // separation might be tricky in practice.
    cache_account_t default_reads_account_;
    scoped_ptr_t<file_account_t> writes_io_account_;

    // This fifo enforcement pair ensures ordering of index_write operations after we
    // move to the serializer thread and get a bunch of blocks written.
    // index_write_sink's pointee's home thread is on the serializer.
    fifo_enforcer_source_t index_write_source_;
    scoped_ptr_t<page_cache_index_write_sink_t> index_write_sink_;

    serializer_t *serializer_;
    segmented_vector_t<repli_timestamp_t> recencies_;

    segmented_vector_t<current_page_t *> current_pages_;

    free_list_t free_list_;

    evicter_t evicter_;

    // KSI: I bet this read_ahead_cb_ and read_ahead_cb_existence_ type could be
    // packaged in some new cross_thread_ptr type.
    page_read_ahead_cb_t *read_ahead_cb_;

    // Holds a lock on *drainer_ is until shortly after the page_read_ahead_cb_t is
    // destroyed and all possible read-ahead operations have completed.
    auto_drainer_t::lock_t read_ahead_cb_existence_;

    scoped_ptr_t<auto_drainer_t> drainer_;

    DISABLE_COPYING(page_cache_t);
};

class dirtied_page_t {
public:
    dirtied_page_t()
        : block_id(NULL_BLOCK_ID) { }
    dirtied_page_t(block_version_t _block_version,
                   block_id_t _block_id, timestamped_page_ptr_t &&_ptr)
        : block_version(_block_version),
          block_id(_block_id),
          ptr(std::move(_ptr)) { }
    dirtied_page_t(dirtied_page_t &&movee)
        : block_version(movee.block_version),
          block_id(movee.block_id),
          ptr(std::move(movee.ptr)) { }
    dirtied_page_t &operator=(dirtied_page_t &&movee) {
        block_version = movee.block_version;
        block_id = movee.block_id;
        ptr = std::move(movee.ptr);
        return *this;
    }
    // Our block version of the dirty page.
    block_version_t block_version;
    // The block id of the dirty page.
    block_id_t block_id;
    // The snapshotted dirty page value.  (If empty, the page was deleted.)
    timestamped_page_ptr_t ptr;
};

class touched_page_t {
public:
    touched_page_t()
        : block_id(NULL_BLOCK_ID),
          tstamp(repli_timestamp_t::invalid) { }
    touched_page_t(block_version_t _block_version,
                   block_id_t _block_id,
                   repli_timestamp_t _tstamp)
        : block_version(_block_version),
          block_id(_block_id),
          tstamp(_tstamp) { }

    block_version_t block_version;
    block_id_t block_id;
    repli_timestamp_t tstamp;
};

// page_txn_t's exist for the purpose of writing to disk.  The rules are as follows:
//
//  - When a page_txn_t gets "committed" (written to disk), all blocks modified with
//    a given page_txn_t must be committed to disk at the same time.  (That is, they
//    all go in the same index_write operation.)
//
//  - For all blocks N and page_txn_t S and T, if S modifies N before T modifies N,
//    then S must be committed to disk before or at the same time as T.
//
//  - For all page_txn_t S and T, if S is the preceding_txn of T then S must be
//    committed to disk before or at the same time as T.
//
// As a result, we form a graph of txns, which gets modified on the fly, and we
// commit them in topological order.  Cycles can happen (for example, if (a) two
// transactions modify the same physical memory, or (b) they modify blocks in
// opposite orders), and transactions that depend on one another (forming a cycle)
// must get flushed simultaneously (in the same serializer->index_write operation).
// Situation '(a)' can happen as a matter of course, assuming transactions don't
// greedily save their modified copy of a page.  Situation '(b)' can happen if
// transactions apply a commutative operation on a block, like with the stats block.
// Right now, situation '(a)' doesn't happen because transactions do greedily keep
// their copies of the block.
//
// LSI: Make situation '(a)' happenable.
class page_txn_t {
public:
    // Our transaction has to get committed to disk _after_ or at the same time as
    // preceding transactions on cache_conn, if that parameter is not NULL.  (The
    // parameter's NULL for read txns, for now.)
    page_txn_t(page_cache_t *page_cache,
               // Unused for read transactions, pass repli_timestamp_t::invalid.
               repli_timestamp_t txn_recency,
               throttler_acq_t throttler_acq,
               cache_conn_t *cache_conn);

    // KSI: This is only to be called by the page cache -- should txn_t really use a
    // scoped_ptr_t?
    ~page_txn_t();

    page_cache_t *page_cache() const { return page_cache_; }

private:
    // To set cache_conn_ to NULL.
    friend class ::cache_conn_t;

    // To access throttler_acq_.
    friend class flush_and_destroy_txn_waiter_t;

    // page cache has access to all of this type's innards, including fields.
    friend class page_cache_t;

    // For access to this_txn_recency_.
    friend class current_page_t;

    // Adds and connects a preceder.
    void connect_preceder(page_txn_t *preceder);

    // Removes a preceder, which is already half-way disconnected.
    void remove_preceder(page_txn_t *preceder);

    // Removes a subseqer, which is already half-way disconnected.
    void remove_subseqer(page_txn_t *subseqer);

    // current_page_acq should only call add_acquirer and remove_acquirer.
    friend class current_page_acq_t;
    void add_acquirer(current_page_acq_t *acq);
    void remove_acquirer(current_page_acq_t *acq);

    void announce_waiting_for_flush();

    page_cache_t *page_cache_;
    // This can be NULL, if the txn is not part of some cache conn.
    cache_conn_t *cache_conn_;

    // An acquisition object for the memory tracker.
    throttler_acq_t throttler_acq_;

    repli_timestamp_t this_txn_recency_;

    // page_txn_t's form a directed graph.  preceders_ and subseqers_ represent the
    // inward-pointing and outward-pointing arrows.  (I'll let you decide which
    // direction should be inward and which should be outward.)  Each page_txn_t
    // pointed at by subseqers_ has an entry in its preceders_ that is back-pointing
    // at this page_txn_t.  (And vice versa for each page_txn_t pointed at by
    // preceders_.)

    // PERFORMANCE(preceders_): PERFORMANCE(subseqers_):
    //
    // Performance on operations linear in the number of preceders_ and subseqers_
    // should be _okay_ in any case, because we throttle transactions based on the
    // number of dirty blocks.  But also, the number of preceders_ and subseqers_
    // would generally be very low, because relationships for users of the same block
    // or cache connection form a chain, not a giant clique.

    // The transactions that must be committed before or at the same time as this
    // transaction.
    std::vector<page_txn_t *> preceders_;

    // txn's that we precede -- preceders_[i]->subseqers_ always contains us once.
    std::vector<page_txn_t *> subseqers_;

    // Pages for which this page_txn_t is the last_write_acquirer_ of that page.  We
    // wouldn't mind a std::vector inside the backindex_bag_t, but it's a
    // segmented_vector_t -- we give it a segment size big enough to not be obnoxious
    // about memory usage.
    backindex_bag_t<current_page_t *, 16> pages_write_acquired_last_;

    // How many current_page_acq_t's for this transaction that are currently alive.
    size_t live_acqs_;

    // Saved pages (by block id).
    // KSI: Right now we put multiple dirtied_page_t's if we reacquire the same block
    // and modify it again.
    segmented_vector_t<dirtied_page_t, 8> snapshotted_dirtied_pages_;

    // Touched pages (by block id).
    // KSI: Right now we put multiple touched_page_t's if we reacquire the same block
    // and modify it again.
    segmented_vector_t<touched_page_t, 8> touched_pages_;

    // KSI: We could probably turn began_waiting_for_flush_ and spawned_flush_ into a
    // generalized state enum.
    //
    // KSI: Should we have the spawned_flush_ variable or should we remove the txn
    // from the graph?

    // Tells whether this page_txn_t has announced itself (to the cache) to be
    // waiting for a flush.
    bool began_waiting_for_flush_;
    bool spawned_flush_;

    enum mark_state_t {
        marked_not,
        marked_red,
        marked_blue,
        marked_green,
    };
    // Always `marked_not`, except temporarily, during ASSERT_NO_CORO_WAITING graph
    // algorithms.
    mark_state_t mark_;

    // This gets pulsed when the flush is complete or when the txn has no reason to
    // exist any more.
    cond_t flush_complete_cond_;

    DISABLE_COPYING(page_txn_t);
};

}  // namespace alt


#endif  // BUFFER_CACHE_ALT_PAGE_CACHE_HPP_<|MERGE_RESOLUTION|>--- conflicted
+++ resolved
@@ -127,12 +127,6 @@
 
     bool is_deleted() const { return is_deleted_; }
 
-<<<<<<< HEAD
-    void make_non_deleted(buf_ptr buf,
-                          current_page_help_t page_cache);
-
-=======
->>>>>>> f745587a
     // KSI: We could get rid of this variable if
     // page_txn_t::pages_write_acquired_last_ noted each page's block_id_t.  Other
     // space reductions are more important.
