--- conflicted
+++ resolved
@@ -4,17 +4,6 @@
 
 namespace std {
 
-<<<<<<< HEAD
-template <cluster_version_t W>
-size_t serialized_size(const std::string &s) {
-    return varint_uint64_serialized_size(s.size()) + s.size();
-}
-
-INSTANTIATE_SERIALIZED_SIZE_SINCE_v1_13(std::string);
-
-template <cluster_version_t W>
-void serialize(write_message_t *wm, const std::string &s) {
-=======
 // You're not allowed to change the wire format of serialize_universal
 // implementations.
 size_t serialize_universal_size(const std::string &s) {
@@ -22,17 +11,11 @@
 }
 
 void serialize_universal(write_message_t *wm, const std::string &s) {
->>>>>>> ce039e97
     serialize_varint_uint64(wm, s.size());
     wm->append(s.data(), s.size());
 }
 
-<<<<<<< HEAD
-template <cluster_version_t W>
-archive_result_t deserialize(read_stream_t *s, std::string *out) {
-=======
 archive_result_t deserialize_universal(read_stream_t *s, std::string *out) {
->>>>>>> ce039e97
     out->clear();
 
     uint64_t sz;
@@ -60,6 +43,4 @@
     return archive_result_t::SUCCESS;
 }
 
-INSTANTIATE_SINCE_v1_13(std::string);
-
 }  // namespace std