// Copyright 2010-2013 RethinkDB, all rights reserved.
#include "arch/io/blocker_pool.hpp"

<<<<<<< HEAD
#include "utils.hpp"
#include "config/args.hpp"

=======
>>>>>>> 8ca1a438
#include <string.h>

#include "config/args.hpp"

__thread int thread_is_blocker_pool_thread = 0;
// Access functions to thread_is_blocker_pool_thread. Marked as NOINLINE
// to avoid certain compiler optimizations that can break TLS. See
// thread_local.hpp for a more detailed explanation.
NOINLINE void set_in_blocker_pool_thread(int value) {
    thread_is_blocker_pool_thread = value;
}
NOINLINE bool i_am_in_blocker_pool_thread() {
    return thread_is_blocker_pool_thread == 1;
}
// Make sure thread_is_blocker_pool_thread is not accessed directly
#pragma GCC poison thread_is_blocker_pool_thread

// IO thread function
void* blocker_pool_t::event_loop(void *arg) {

    set_in_blocker_pool_thread(1);

    blocker_pool_t *parent = reinterpret_cast<blocker_pool_t*>(arg);

    // Disable signals on this thread. This ensures that signals like SIGINT are
    // handled by one of the main threads.
    {
        sigset_t sigmask;
        int res = sigfillset(&sigmask);
        guarantee_err(res == 0, "Could not get a full sigmask");

        res = pthread_sigmask(SIG_SETMASK, &sigmask, NULL);
        guarantee_xerr(res == 0, res, "Could not block signal");
    }

    while (true) {
        // Wait for an IO command or shutdown command. The while-loop guards against spurious
        // wakeups.
        system_mutex_t::lock_t or_lock(&parent->or_mutex);
        while (parent->outstanding_requests.empty() && !parent->shutting_down) {
            parent->or_cond.wait(&parent->or_mutex);
        }

        if (parent->shutting_down) {
            // or_lock's destructor gets called, so everything is OK.
            return NULL;

        } else {

            // Grab a request
            job_t *request = parent->outstanding_requests.front();
            parent->outstanding_requests.erase(parent->outstanding_requests.begin(),
                                               parent->outstanding_requests.begin() + 1);

            // Unlock the mutex manually instead of waiting for its destructor so that other jobs
            // will get to proceed
            or_lock.unlock();

            // Perform the request. It may block. This is the raison d'etre for blocker_pool_t.
            request->run();

            // Notify that the request is done
            {
                system_mutex_t::lock_t ce_lock(&parent->ce_mutex);
                parent->completed_events.push_back(request);
            }
            // It seems critical for performance that we release ce_lock *before* we write to the signal!
            // This is probably because the kernel thinks "hey, somebody is blocking on the signal.
            // Now that it has been written to, that thread will want to handle it, so let's wake it up."
            // If we don't have ce_lock released at that point, the following happens:
            // The signalled thread immediately has to acquire ce_lock, so the kernel has to yield control
            // again. Only after an additional scheduler roundtrip, we get control again and can release the ce_lock.
            parent->ce_signal.wakey_wakey();
        }
    }
}

blocker_pool_t::blocker_pool_t(int nthreads, linux_event_queue_t *_queue)
    : threads(nthreads), shutting_down(false), queue(_queue)
{
    // Start the worker threads
    for (size_t i = 0; i < threads.size(); ++i) {
        pthread_attr_t attr;
        int res = pthread_attr_init(&attr);
        guarantee_xerr(res == 0, res, "pthread_attr_init failed.");

        // The coroutine stack size should be enough for blocker pool stacks.  Right
        // now that's 128 KB.
        static_assert(COROUTINE_STACK_SIZE == 131072,
                      "Expecting COROUTINE_STACK_SIZE to be 131072.  If you changed "
                      "it, please double-check whether the value is appropriate for "
                      "blocker pool threads.");
        // Disregard failure -- we'll just use the default stack size if this somehow
        // fails.
        UNUSED int ignored_res = pthread_attr_setstacksize(&attr, COROUTINE_STACK_SIZE);

        res = pthread_create(&threads[i], &attr,
            &blocker_pool_t::event_loop, reinterpret_cast<void*>(this));
        guarantee_xerr(res == 0, res, "Could not create blocker-pool thread.");

        res = pthread_attr_destroy(&attr);
        guarantee_xerr(res == 0, res, "pthread_attr_destroy failed.");
    }

    // Register with event queue so we get the completion events
    queue->watch_resource(ce_signal.get_notify_fd(), poll_event_in, this);
}

blocker_pool_t::~blocker_pool_t() {

    // Deregister with the event queue
    queue->forget_resource(ce_signal.get_notify_fd(), this);

    /* Send out the order to shut down */
    {
        system_mutex_t::lock_t or_lock(&or_mutex);

        shutting_down = true;

        /* It is an error to shut down the blocker pool while requests are still out */
        rassert(outstanding_requests.size() == 0);

        or_cond.broadcast();
    }

    /* Wait for stuff to actually shut down */
    for (size_t i = 0; i < threads.size(); ++i) {
        int res = pthread_join(threads[i], NULL);
        guarantee_xerr(res == 0, res, "Could not join blocker-pool thread.");
    }
}

void blocker_pool_t::do_job(job_t *job) {

    system_mutex_t::lock_t or_lock(&or_mutex);
    outstanding_requests.push_back(job);
    or_cond.signal();
}

void blocker_pool_t::on_event(DEBUG_VAR int event) {

    rassert(event == poll_event_in);
    ce_signal.consume_wakey_wakeys();   // So pipe doesn't get backed up

    std::vector<job_t *> local_completed_events;

    {
        system_mutex_t::lock_t ce_lock(&ce_mutex);
        local_completed_events.swap(completed_events);
    }

    for (size_t i = 0; i < local_completed_events.size(); ++i) {
        local_completed_events[i]->done();
    }
}
<|MERGE_RESOLUTION|>--- conflicted
+++ resolved
@@ -1,15 +1,10 @@
 // Copyright 2010-2013 RethinkDB, all rights reserved.
 #include "arch/io/blocker_pool.hpp"
 
-<<<<<<< HEAD
-#include "utils.hpp"
-#include "config/args.hpp"
-
-=======
->>>>>>> 8ca1a438
 #include <string.h>
 
 #include "config/args.hpp"
+#include "utils.hpp"
 
 __thread int thread_is_blocker_pool_thread = 0;
 // Access functions to thread_is_blocker_pool_thread. Marked as NOINLINE
