// Copyright 2010-2014 RethinkDB, all rights reserved.
#ifndef ARCH_TYPES_HPP_
#define ARCH_TYPES_HPP_

<<<<<<< HEAD
#include <inttypes.h>
=======
#include <string.h>
>>>>>>> d23ed155

#include <string>

#include "errors.hpp"

template <class> class scoped_array_t;
struct iovec;

#define DEFAULT_DISK_ACCOUNT (static_cast<file_account_t *>(0))
#define UNLIMITED_OUTSTANDING_REQUESTS (-1)

// TODO: Remove this from this header.

// The linux_tcp_listener_t constructor can throw this exception
class address_in_use_exc_t : public std::exception {
public:
    address_in_use_exc_t(const char* hostname, int port) throw ();
    explicit address_in_use_exc_t(const std::string &msg) throw ()
        : info(msg) { }

    ~address_in_use_exc_t() throw () { }

    const char *what() const throw () {
        return info.c_str();
    }

private:
    std::string info;
};

class tcp_socket_exc_t : public std::exception {
public:
    tcp_socket_exc_t(int err) throw () {
        info = strprintf("TCP socket creation failed: %s", strerror(err));
    }

    ~tcp_socket_exc_t() throw () { }

    const char *what() const throw () {
        return info.c_str();
    }

private:
    std::string info;
};

class tcp_conn_read_closed_exc_t : public std::exception {
    const char *what() const throw () {
        return "Network connection read end closed";
    }
};

struct tcp_conn_write_closed_exc_t : public std::exception {
    const char *what() const throw () {
        return "Network connection write end closed";
    }
};


class linux_iocallback_t {
public:
    virtual ~linux_iocallback_t() {}
    virtual void on_io_complete() = 0;

    //TODO Remove this default implementation and actually handle io errors.
    virtual void on_io_failure(int errsv, int64_t offset, int64_t count);
};

class linux_thread_pool_t;
typedef linux_thread_pool_t thread_pool_t;

class file_account_t;

class linux_iocallback_t;
typedef linux_iocallback_t iocallback_t;

class linux_tcp_bound_socket_t;
typedef linux_tcp_bound_socket_t tcp_bound_socket_t;

class linux_nonthrowing_tcp_listener_t;
typedef linux_nonthrowing_tcp_listener_t non_throwing_tcp_listener_t;

class linux_tcp_listener_t;
typedef linux_tcp_listener_t tcp_listener_t;

class linux_repeated_nonthrowing_tcp_listener_t;
typedef linux_repeated_nonthrowing_tcp_listener_t repeated_nonthrowing_tcp_listener_t;

class linux_tcp_conn_descriptor_t;
typedef linux_tcp_conn_descriptor_t tcp_conn_descriptor_t;

class linux_tcp_conn_t;
typedef linux_tcp_conn_t tcp_conn_t;

enum class file_direct_io_mode_t {
    direct_desired,
    buffered_desired
};



class semantic_checking_file_t {
public:
    semantic_checking_file_t() { }
    virtual ~semantic_checking_file_t() { }
    // May not return -1.  Crashes instead.
    virtual size_t semantic_blocking_read(void *buf, size_t length) = 0;
    // May not return -1.  Crashes instead.
    virtual size_t semantic_blocking_write(const void *buf, size_t length) = 0;

private:
    DISABLE_COPYING(semantic_checking_file_t);
};

// A linux file.  It expects reads and writes and buffers to have an
// alignment of DEVICE_BLOCK_SIZE.
class file_t {
public:
    enum wrap_in_datasyncs_t { NO_DATASYNCS, WRAP_IN_DATASYNCS };

    file_t() { }

    virtual ~file_t() { }
    virtual int64_t get_size() = 0;
    virtual void set_size(int64_t size) = 0;
    virtual void set_size_at_least(int64_t size) = 0;

    virtual void read_async(int64_t offset, size_t length, void *buf,
                            file_account_t *account, linux_iocallback_t *cb) = 0;
    virtual void write_async(int64_t offset, size_t length, const void *buf,
                             file_account_t *account, linux_iocallback_t *cb,
                             wrap_in_datasyncs_t wrap_in_datasyncs) = 0;
    // writev_async doesn't provide the atomicity guarantees of writev.
    virtual void writev_async(int64_t offset, size_t length, scoped_array_t<iovec> &&bufs,
                              file_account_t *account, linux_iocallback_t *cb) = 0;

    virtual void *create_account(int priority, int outstanding_requests_limit) = 0;
    virtual void destroy_account(void *account) = 0;

    virtual bool coop_lock_and_check() = 0;

private:
    DISABLE_COPYING(file_t);
};

class file_account_t {
public:
    file_account_t(file_t *f, int p, int outstanding_requests_limit = UNLIMITED_OUTSTANDING_REQUESTS);
    ~file_account_t();
    void *get_account() { return account; }

private:
    file_t *parent;
    /* account is internally a pointer to a accounting_diskmgr_t::account_t object. It has to be
       a void* because accounting_diskmgr_t is a template, so its actual type depends on what
       IO backend is chosen. */
    // Maybe accounting_diskmgr_t shouldn't be a templated class then.

    void *account;

    DISABLE_COPYING(file_account_t);
};


#endif  // ARCH_TYPES_HPP_<|MERGE_RESOLUTION|>--- conflicted
+++ resolved
@@ -2,15 +2,12 @@
 #ifndef ARCH_TYPES_HPP_
 #define ARCH_TYPES_HPP_
 
-<<<<<<< HEAD
 #include <inttypes.h>
-=======
 #include <string.h>
->>>>>>> d23ed155
 
 #include <string>
 
-#include "errors.hpp"
+#include "utils.hpp"
 
 template <class> class scoped_array_t;
 struct iovec;
