--- conflicted
+++ resolved
@@ -136,7 +136,6 @@
     destroyed. */
     ~linux_tcp_conn_t();
 
-<<<<<<< HEAD
 public:
     /* iterator always you to handle the stream of data off the
      * socket with iterators, the iterator handles all of the buffering itself. The
@@ -175,10 +174,9 @@
 public:
     iterator begin();
     iterator end();
-=======
+
     // Changes the home_thread_mixin_t superclass's real_home_thread.
     void rethread(int);
->>>>>>> df7fee00
 
 private:
     explicit linux_tcp_conn_t(fd_t sock);   // Used by tcp_listener_t
