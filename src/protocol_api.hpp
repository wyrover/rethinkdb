--- conflicted
+++ resolved
@@ -79,11 +79,10 @@
         regions_and_values.push_back(internal_pair_t(r, v));
     }
 
-private:
-    explicit region_map_t(const internal_vec_t &x) THROWS_NOTHING
-        : regions_and_values(x)
-    {
-        /* Make sure that the vector we were given is valid */
+    template <class input_iterator_t>
+    region_map_t(const input_iterator_t &_begin, const input_iterator_t &_end)
+        : regions_and_values(_begin, _end)
+    { 
         DEBUG_ONLY(get_domain());
     }
 
@@ -120,7 +119,7 @@
                 masked_pairs.push_back(internal_pair_t(ixn, regions_and_values[i].second));
             }
         }
-        return region_map_t(masked_pairs);
+        return region_map_t(masked_pairs.begin(), masked_pairs.end());
     }
 
     // Important: 'update' assumes that new_values regions do not intersect
@@ -151,15 +150,8 @@
     }
 
 private:
-<<<<<<< HEAD
-    std::vector<std::pair<typename protocol_t::region_t, value_t> > regions_and_values;
+    internal_vec_t regions_and_values;
     RDB_MAKE_ME_SERIALIZABLE_1(regions_and_values);
-=======
-    internal_vec_t regions_and_values;
-
-template<class _protocol_t, class _old_t, class _new_t, class _callable_t>
-friend region_map_t<_protocol_t, _new_t> region_map_transform(const region_map_t<_protocol_t, _old_t> &, const _callable_t &);
->>>>>>> d7238289
 };
 
 template<class P,class V>
@@ -171,7 +163,7 @@
     for (typename region_map_t<P,V>::const_iterator i = left.begin(); i != left.end(); ++i) {
         region_map_t<P,V> r = right.mask((*i).first);
         for (typename region_map_t<P,V>::const_iterator j = r.begin(); j != r.end(); ++j) {
-            if ((*j).second != (*i).second) {
+            if (j->second != i->second) {
                 return false;
             }
         }
@@ -190,12 +182,12 @@
     for (typename region_map_t<protocol_t, old_t>::const_iterator it =  original.begin();
                                                                   it != original.end();
                                                                   it++) {
-        new_pairs.push_back(typename region_map_t<protocol_t, new_t>::internal_pair_t(
+        new_pairs.push_back(std::pair<typename protocol_t::region_t, new_t>(
                 it->first,
                 callable(it->second)
                 ));
     }
-    return region_map_t<protocol_t, new_t>(new_pairs);
+    return region_map_t<protocol_t, new_t>(new_pairs.begin(), new_pairs.end());
 }
 
 /* `store_view_t` is an abstract class that represents a region of a key-value
