// Copyright 2010-2014 RethinkDB, all rights reserved.
#ifndef UNITTEST_DUMMY_NAMESPACE_INTERFACE_HPP_
#define UNITTEST_DUMMY_NAMESPACE_INTERFACE_HPP_

#include <vector>

#include "utils.hpp"
#include <boost/ptr_container/ptr_vector.hpp>

#include "containers/scoped.hpp"
#include "protocol_api.hpp"
#include "timestamps.hpp"

class rdb_context_t;

namespace unittest {

class dummy_performer_t {

public:
    explicit dummy_performer_t(store_view_t *s) :
        store(s) { }

    void read(const read_t &read,
              read_response_t *response,
              DEBUG_VAR state_timestamp_t expected_timestamp,
              order_token_t order_token,
              signal_t *interruptor) THROWS_ONLY(interrupted_exc_t);

    void read_outdated(const read_t &read,
                       read_response_t *response,
                       signal_t *interruptor) THROWS_ONLY(interrupted_exc_t);

    void write(const write_t &write,
               write_response_t *response,
               transition_timestamp_t transition_timestamp,
               order_token_t order_token) THROWS_NOTHING;

    order_source_t bs_outdated_read_source;

    store_view_t *store;
};

struct dummy_timestamper_t {

public:
<<<<<<< HEAD
    dummy_timestamper_t(dummy_performer_t<protocol_t> *n, order_source_t *order_source)
        : next(n) {
        cond_t interruptor;

        object_buffer_t<fifo_enforcer_sink_t::exit_read_t> read_token;
        next->store->new_read_token(&read_token);

        region_map_t<protocol_t, binary_blob_t> metainfo;
        next->store->do_get_metainfo(order_source->check_in("dummy_timestamper_t").with_read_mode(),
                                     &read_token, &interruptor, &metainfo);

        current_timestamp = state_timestamp_t::zero();
        for (typename region_map_t<protocol_t, binary_blob_t>::iterator it  = metainfo.begin();
                                                                        it != metainfo.end();
                                                                        it++) {
            state_timestamp_t region_timestamp
                = binary_blob_t::get<state_timestamp_t>(it->second);
            if (region_timestamp > current_timestamp) {
                current_timestamp = region_timestamp;
            }
        }
    }
=======
    dummy_timestamper_t(dummy_performer_t *n, order_source_t *order_source);
>>>>>>> 9b2bcfe1

    void read(const read_t &read, read_response_t *response, order_token_t otok, signal_t *interruptor) THROWS_ONLY(interrupted_exc_t);

    void write(const write_t &write, write_response_t *response, order_token_t otok) THROWS_NOTHING;
private:
    dummy_performer_t *next;
    state_timestamp_t current_timestamp;
    order_sink_t order_sink;
};

class dummy_sharder_t {

public:
    struct shard_t {
        shard_t(dummy_timestamper_t *ts, dummy_performer_t *pf, region_t r) :
            timestamper(ts), performer(pf), region(r) { }
        dummy_timestamper_t *timestamper;
        dummy_performer_t *performer;
        region_t region;
    };

    explicit dummy_sharder_t(std::vector<shard_t> _shards,
                             rdb_context_t *_ctx)
        : shards(_shards), ctx(_ctx) { }

    void read(const read_t &read, read_response_t *response, order_token_t tok, signal_t *interruptor);

    void read_outdated(const read_t &read, read_response_t *response, signal_t *interruptor);

    void write(const write_t &write, write_response_t *response, order_token_t tok, signal_t *interruptor);

private:
    std::vector<shard_t> shards;
    rdb_context_t *ctx;
};

class dummy_namespace_interface_t : public namespace_interface_t {
public:
<<<<<<< HEAD
    dummy_namespace_interface_t(std::vector<typename protocol_t::region_t>
            shards, store_view_t<protocol_t> **stores, order_source_t
            *order_source, typename protocol_t::context_t *_ctx,
            bool initialize_metadata)
        : ctx(_ctx)
    {
        /* Make sure shards are non-overlapping and stuff */
        {
            typename protocol_t::region_t join;
            region_join_result_t result = region_join(shards, &join);
            if (result != REGION_JOIN_OK) {
                throw std::runtime_error("bad region join");
            }
        }

        std::vector<typename dummy_sharder_t<protocol_t>::shard_t> shards_of_this_db;
        for (size_t i = 0; i < shards.size(); ++i) {
            /* Initialize metadata everywhere */
            if (initialize_metadata) {
                cond_t interruptor;

                object_buffer_t<fifo_enforcer_sink_t::exit_read_t> read_token;
                stores[i]->new_read_token(&read_token);

                region_map_t<protocol_t, binary_blob_t> metadata;
                stores[i]->do_get_metainfo(order_source->check_in("dummy_namespace_interface_t::dummy_namespace_interface_t (do_get_metainfo)").with_read_mode(),
                                           &read_token, &interruptor, &metadata);

                rassert(metadata.get_domain() == shards[i]);
                for (typename region_map_t<protocol_t, binary_blob_t>::const_iterator it  = metadata.begin();
                                                                                      it != metadata.end();
                                                                                      it++) {
                    rassert(it->second.size() == 0);
                }

                object_buffer_t<fifo_enforcer_sink_t::exit_write_t> write_token;
                stores[i]->new_write_token(&write_token);

                stores[i]->set_metainfo(
                    region_map_transform<protocol_t, state_timestamp_t, binary_blob_t>(
                        region_map_t<protocol_t, state_timestamp_t>(shards[i], state_timestamp_t::zero()),
                        &binary_blob_t::make<state_timestamp_t>
                        ),
                    order_source->check_in("dummy_namespace_interface_t::dummy_namespace_interface_t (set_metainfo)"),
                    &write_token,
                    &interruptor);
            }

            dummy_performer_t<protocol_t> *performer = new dummy_performer_t<protocol_t>(stores[i]);
            performers.push_back(performer);
            dummy_timestamper_t<protocol_t> *timestamper = new dummy_timestamper_t<protocol_t>(performer, order_source);
            timestampers.push_back(timestamper);
            shards_of_this_db.push_back(typename dummy_sharder_t<protocol_t>::shard_t(timestamper, performer, shards[i]));
        }

        sharder.init(new dummy_sharder_t<protocol_t>(shards_of_this_db, ctx));
    }

    void read(const typename protocol_t::read_t &read, typename protocol_t::read_response_t *response, order_token_t tok, signal_t *interruptor) THROWS_ONLY(cannot_perform_query_exc_t, interrupted_exc_t) {
=======
    dummy_namespace_interface_t(std::vector<region_t> shards,
                                store_view_t **stores, order_source_t
                                *order_source, rdb_context_t *_ctx);

    void read(const read_t &read, read_response_t *response, order_token_t tok, signal_t *interruptor) THROWS_ONLY(cannot_perform_query_exc_t, interrupted_exc_t) {
>>>>>>> 9b2bcfe1
        return sharder->read(read, response, tok, interruptor);
    }

    void read_outdated(const read_t &read, read_response_t *response, signal_t *interruptor) THROWS_ONLY(cannot_perform_query_exc_t, interrupted_exc_t) {
        return sharder->read_outdated(read, response, interruptor);
    }

    void write(const write_t &write, write_response_t *response, order_token_t tok, signal_t *interruptor) THROWS_ONLY(cannot_perform_query_exc_t, interrupted_exc_t) {
        return sharder->write(write, response, tok, interruptor);
    }

    std::set<region_t> get_sharding_scheme() THROWS_ONLY(cannot_perform_query_exc_t);

private:
    boost::ptr_vector<dummy_performer_t> performers;
    boost::ptr_vector<dummy_timestamper_t> timestampers;
    scoped_ptr_t<dummy_sharder_t> sharder;
    rdb_context_t *ctx;
};

}   /* namespace unittest */

#endif /* UNITTEST_DUMMY_NAMESPACE_INTERFACE_HPP_ */<|MERGE_RESOLUTION|>--- conflicted
+++ resolved
@@ -44,32 +44,7 @@
 struct dummy_timestamper_t {
 
 public:
-<<<<<<< HEAD
-    dummy_timestamper_t(dummy_performer_t<protocol_t> *n, order_source_t *order_source)
-        : next(n) {
-        cond_t interruptor;
-
-        object_buffer_t<fifo_enforcer_sink_t::exit_read_t> read_token;
-        next->store->new_read_token(&read_token);
-
-        region_map_t<protocol_t, binary_blob_t> metainfo;
-        next->store->do_get_metainfo(order_source->check_in("dummy_timestamper_t").with_read_mode(),
-                                     &read_token, &interruptor, &metainfo);
-
-        current_timestamp = state_timestamp_t::zero();
-        for (typename region_map_t<protocol_t, binary_blob_t>::iterator it  = metainfo.begin();
-                                                                        it != metainfo.end();
-                                                                        it++) {
-            state_timestamp_t region_timestamp
-                = binary_blob_t::get<state_timestamp_t>(it->second);
-            if (region_timestamp > current_timestamp) {
-                current_timestamp = region_timestamp;
-            }
-        }
-    }
-=======
     dummy_timestamper_t(dummy_performer_t *n, order_source_t *order_source);
->>>>>>> 9b2bcfe1
 
     void read(const read_t &read, read_response_t *response, order_token_t otok, signal_t *interruptor) THROWS_ONLY(interrupted_exc_t);
 
@@ -108,73 +83,12 @@
 
 class dummy_namespace_interface_t : public namespace_interface_t {
 public:
-<<<<<<< HEAD
-    dummy_namespace_interface_t(std::vector<typename protocol_t::region_t>
-            shards, store_view_t<protocol_t> **stores, order_source_t
-            *order_source, typename protocol_t::context_t *_ctx,
-            bool initialize_metadata)
-        : ctx(_ctx)
-    {
-        /* Make sure shards are non-overlapping and stuff */
-        {
-            typename protocol_t::region_t join;
-            region_join_result_t result = region_join(shards, &join);
-            if (result != REGION_JOIN_OK) {
-                throw std::runtime_error("bad region join");
-            }
-        }
-
-        std::vector<typename dummy_sharder_t<protocol_t>::shard_t> shards_of_this_db;
-        for (size_t i = 0; i < shards.size(); ++i) {
-            /* Initialize metadata everywhere */
-            if (initialize_metadata) {
-                cond_t interruptor;
-
-                object_buffer_t<fifo_enforcer_sink_t::exit_read_t> read_token;
-                stores[i]->new_read_token(&read_token);
-
-                region_map_t<protocol_t, binary_blob_t> metadata;
-                stores[i]->do_get_metainfo(order_source->check_in("dummy_namespace_interface_t::dummy_namespace_interface_t (do_get_metainfo)").with_read_mode(),
-                                           &read_token, &interruptor, &metadata);
-
-                rassert(metadata.get_domain() == shards[i]);
-                for (typename region_map_t<protocol_t, binary_blob_t>::const_iterator it  = metadata.begin();
-                                                                                      it != metadata.end();
-                                                                                      it++) {
-                    rassert(it->second.size() == 0);
-                }
-
-                object_buffer_t<fifo_enforcer_sink_t::exit_write_t> write_token;
-                stores[i]->new_write_token(&write_token);
-
-                stores[i]->set_metainfo(
-                    region_map_transform<protocol_t, state_timestamp_t, binary_blob_t>(
-                        region_map_t<protocol_t, state_timestamp_t>(shards[i], state_timestamp_t::zero()),
-                        &binary_blob_t::make<state_timestamp_t>
-                        ),
-                    order_source->check_in("dummy_namespace_interface_t::dummy_namespace_interface_t (set_metainfo)"),
-                    &write_token,
-                    &interruptor);
-            }
-
-            dummy_performer_t<protocol_t> *performer = new dummy_performer_t<protocol_t>(stores[i]);
-            performers.push_back(performer);
-            dummy_timestamper_t<protocol_t> *timestamper = new dummy_timestamper_t<protocol_t>(performer, order_source);
-            timestampers.push_back(timestamper);
-            shards_of_this_db.push_back(typename dummy_sharder_t<protocol_t>::shard_t(timestamper, performer, shards[i]));
-        }
-
-        sharder.init(new dummy_sharder_t<protocol_t>(shards_of_this_db, ctx));
-    }
-
-    void read(const typename protocol_t::read_t &read, typename protocol_t::read_response_t *response, order_token_t tok, signal_t *interruptor) THROWS_ONLY(cannot_perform_query_exc_t, interrupted_exc_t) {
-=======
     dummy_namespace_interface_t(std::vector<region_t> shards,
                                 store_view_t **stores, order_source_t
-                                *order_source, rdb_context_t *_ctx);
+                                *order_source, rdb_context_t *_ctx,
+                                bool initialize_metadata);
 
     void read(const read_t &read, read_response_t *response, order_token_t tok, signal_t *interruptor) THROWS_ONLY(cannot_perform_query_exc_t, interrupted_exc_t) {
->>>>>>> 9b2bcfe1
         return sharder->read(read, response, tok, interruptor);
     }
 
