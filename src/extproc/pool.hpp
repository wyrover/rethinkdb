// Copyright 2010-2013 RethinkDB, all rights reserved.
#ifndef EXTPROC_POOL_HPP_
#define EXTPROC_POOL_HPP_

#include <sys/types.h>          // pid_t

#include "errors.hpp"

#include "concurrency/one_per_thread.hpp"
#include "concurrency/semaphore.hpp"
#include "concurrency/signal.hpp"
#include "containers/archive/interruptible_stream.hpp"
#include "containers/archive/socket_stream.hpp"
#include "containers/intrusive_list.hpp"
#include "extproc/job.hpp"
#include "extproc/spawner.hpp"

namespace extproc {

class job_handle_t;
class pool_t;

// Use this to create one process pool per thread, and access the appropriate
// one (via `get()`).
class pool_group_t {
    friend class pool_t;

public:
    static const int DEFAULT_MIN_WORKERS = 2;
    static const int DEFAULT_MAX_WORKERS = 2;

    struct config_t {
        config_t()
            : min_workers(DEFAULT_MIN_WORKERS), max_workers(DEFAULT_MAX_WORKERS) {}
        int min_workers;        // >= 0
        int max_workers;        // >= min_workers, > 0
    };

    static const config_t DEFAULTS;

    pool_group_t(spawner_info_t *info, const config_t &config);

    pool_t *get() { return pool_maker_.get(); }

private:
    spawner_t spawner_;
    config_t config_;
    one_per_thread_t<pool_t> pool_maker_;

    DISABLE_COPYING(pool_group_t);
};

// A worker process.
class pool_worker_t : public intrusive_list_node_t<pool_worker_t> {
    friend class job_handle_t;

public:
    pool_worker_t(pool_t *pool, pid_t pid, scoped_fd_t *fd, scoped_fd_t *fd_other_end);
    ~pool_worker_t();

    // Called when we get an error on a worker process socket, which usually
    // indicates the worker process' death.
    void on_error();

    // Inherited from unix_socket_stream_t. Called when epoll finds an error
    // condition on our socket. Calls on_error().
    virtual void do_on_event(int events);

    // A nice juicy unix socket right here, that people use to talk to the worker.
    // TODO: Why is this a unix socket?  I don't think this one needs to be a unix socket.  It could be a regular socket or pipe.
    unix_socket_stream_t unix_socket;

private:
    // This is the descriptor for the other end of the unix socket.  We keep it
    // around because the following has race issues with OS X, because OS X is broken.
    //
    // 1. make a socketpair
    // 2. send one half of the pair over a unix domain socket
    // 3. close the half of the pair that you sent
    // 4. receive the descriptor in another process, on the other end of the unix domain socket
    // 5. try to read from that descriptor -- FAIL!  You get ENOTCONN (0.1% of
    //    the time, on OS X) because the socket was magically destroyed.
    //
    // Step 3 sometimes jumps ahead of step 2 in the OS X kernel and a reference
    // count gets decremented by step 3 before it got incremented by step 2.  So
    // we remove step 3 -- we don't close the other half of the pair until
    // later.  We keep it here.
    scoped_fd_t other_end_of_unix_socket;

<<<<<<< HEAD
        // Inherited from unix_socket_stream_t. Called when epoll finds an error
        // condition on our socket. Calls on_error().
        virtual void do_on_event(int events);

        pool_t *const pool_;
        const pid_t pid_;
        bool attached_;
=======
    friend class pool_t;

    pool_t *const pool_;
    const pid_t pid_;
    bool attached_;
>>>>>>> 29733d13

    DISABLE_COPYING(pool_worker_t);
};


// A per-thread worker pool.
class pool_t : public home_thread_mixin_debug_only_t {
public:
    explicit pool_t(pool_group_t *group);
    ~pool_t();

private:
    friend class job_handle_t;

    pool_group_t::config_t *config() { return &group_->config_; }
    spawner_t *spawner() { return &group_->spawner_; }

  private:
    // Checks & repairs invariants, namely:
    // - num_workers() >= config()->min_workers
    void repair_invariants();

    // Connects us to a worker. Private; used only by job_handle_t::spawn().
    pool_worker_t *acquire_worker();

    // Called by job_handle_t to indicate the job has finished or errored.
    void release_worker(pool_worker_t *worker) THROWS_NOTHING;

    // Called by job_handle_t to interrupt a running job.
    void interrupt_worker(pool_worker_t *worker) THROWS_NOTHING;

    // Detaches the worker from the pool, sends it SIGKILL, and ignores further
    // errors from it (ie. on_event will not call on_error, and hence will not
    // crash). Does not block.
    //
    // This is used by the interruptor-signal logic in
    // job_handle_t::{read,write}_interruptible(), where interrupt_worker()
    // cannot be used because it destroys the worker.
    //
    // It is the caller's responsibility to call cleanup_detached_worker() at
    // some point in the near future.
    void detach_worker(pool_worker_t *worker);

    // Cleans up after a detached worker. Destroys the worker. May block.
    void cleanup_detached_worker(pool_worker_t *worker);

    void spawn_workers(int n);
    void end_worker(intrusive_list_t<pool_worker_t> *list, pool_worker_t *worker);

    int num_workers() const {
        return idle_workers_.size() + busy_workers_.size() + num_spawning_workers_;
    }

private:
    pool_group_t *group_;

    // Worker processes.
    intrusive_list_t<pool_worker_t> idle_workers_;
    intrusive_list_t<pool_worker_t> busy_workers_;

    // Count of the number of workers in the process of being spawned. Necessary
    // in order to maintain (min_workers, max_workers) bounds without race
    // conditions.
    int num_spawning_workers_;

    // Used to signify that you're using a worker. In particular, lets us block
    // for a worker to become available when we already have
    // config_->max_workers workers running.
    semaphore_t worker_semaphore_;

    DISABLE_COPYING(pool_t);
};

// A handle to a running job.
class job_handle_t : public interruptible_read_stream_t, public interruptible_write_stream_t {
public:
    // When constructed, job handles are "disconnected", not associated with a
    // job. They are connected by pool_t::spawn_job().
    job_handle_t();

    // You MUST call release() to finish a job normally, and you SHOULD call
    // interrupt() explicitly to interrupt a job (or signal the interruptor
    // during {read,write}_interruptible()).
    //
    // However, as a convenience in the case of exception-raising code, if the
    // handle is connected, the destructor will log a warning and interrupt the
    // job.
    virtual ~job_handle_t();

    bool connected() { return NULL != worker_; }

    // Begins running `job` on `pool`. Must be disconnected beforehand. On
    // success, returns 0 and connects us to the spawned job. Returns -1 on
    // error.
    int begin(pool_t *pool, const job_t &job);

    // Indicates the job has either finished normally or experienced an I/O
    // error; disconnects the job handle.
    void release() THROWS_NOTHING;

    // Forcibly interrupts a running job; disconnects the job handle.
    //
    // MAY NOT be called concurrently with any I/O methods. Instead, pass a
    // signal to {read,write}_interruptible().
    void interrupt() THROWS_NOTHING;

    // On either read or write error or interruption, the job handle becomes
    // disconnected and must not be used.
    virtual MUST_USE int64_t read_interruptible(void *p, int64_t n, signal_t *interruptor);
    virtual int64_t write_interruptible(const void *p, int64_t n, signal_t *interruptor);

private:
    friend class pool_t;
    friend class interruptor_wrapper_t;

    void check_attached();

    class interruptor_wrapper_t : public signal_t, public signal_t::subscription_t {
    public:
        interruptor_wrapper_t(job_handle_t *handle, signal_t *signal);
        virtual void run() THROWS_NOTHING;
        job_handle_t *handle_;
    };

    pool_worker_t *worker_;

    DISABLE_COPYING(job_handle_t);
};

} // namespace extproc

#endif // EXTPROC_POOL_HPP_<|MERGE_RESOLUTION|>--- conflicted
+++ resolved
@@ -87,21 +87,11 @@
     // later.  We keep it here.
     scoped_fd_t other_end_of_unix_socket;
 
-<<<<<<< HEAD
-        // Inherited from unix_socket_stream_t. Called when epoll finds an error
-        // condition on our socket. Calls on_error().
-        virtual void do_on_event(int events);
-
-        pool_t *const pool_;
-        const pid_t pid_;
-        bool attached_;
-=======
     friend class pool_t;
 
     pool_t *const pool_;
     const pid_t pid_;
     bool attached_;
->>>>>>> 29733d13
 
     DISABLE_COPYING(pool_worker_t);
 };
