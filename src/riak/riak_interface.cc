--- conflicted
+++ resolved
@@ -238,11 +238,7 @@
     struct tm *time = gmtime(&secs);
     char buffer[100]; 
 
-<<<<<<< HEAD
-    UNUSED size_t res = strftime(buffer, 100, RIAK_DATE_FORMAT, time);
-=======
     DEBUG_ONLY_VAR size_t res = strftime(buffer, 100, RIAK_DATE_FORMAT, time);
->>>>>>> 6be63b69
     rassert(res != 0, "Not enough space for the date time");
 
     return std::string(buffer);
