// Copyright 2010-2014 RethinkDB, all rights reserved.
#ifndef CLUSTERING_GENERIC_RAFT_CORE_TCC_
#define CLUSTERING_GENERIC_RAFT_CORE_TCC_

#include "clustering/generic/raft_core.hpp"

#include "arch/runtime/coroutines.hpp"
#include "containers/map_sentries.hpp"
#include "logger.hpp"

#include "debug.hpp"

template<class state_t>
raft_persistent_state_t<state_t>
raft_persistent_state_t<state_t>::make_initial(
        const state_t &initial_state,
        const raft_config_t &initial_config) {
    raft_persistent_state_t<state_t> ps;
    /* The Raft paper indicates that `current_term` should be initialized to 0 and the
    first log index is 1. */
    ps.current_term = 0;
    ps.voted_for = raft_member_id_t();
    ps.snapshot_state = initial_state;
    raft_complex_config_t complex_config;
    complex_config.config = initial_config;
    ps.snapshot_config = complex_config;
    ps.log.prev_index = 0;
    ps.log.prev_term = 0;
    return ps;
}

/* TODO: Under the current implementation, if many `raft_member_t`s are created at about
the same time, the first election is likely to deadlock. This will make the unit tests
take longer and increase the latency of things like table creation. We should add a way
for the thing that creates the `raft_member_t`s to "hint" one of them to start an
election right away, while the others wait until the election timeout has passed; this
should make the election work correctly the first time in the typical case. */

template<class state_t>
raft_member_t<state_t>::raft_member_t(
        const raft_member_id_t &_this_member_id,
        raft_storage_interface_t<state_t> *_storage,
        raft_network_interface_t<state_t> *_network,
        const raft_persistent_state_t<state_t> &_persistent_state,
        const std::string &_log_prefix) :
    this_member_id(_this_member_id),
    storage(_storage),
    network(_network),
    log_prefix(_log_prefix),
    ps(_persistent_state),
    /* Raft paper, Section 5.2: "When servers start up, they begin as followers." */
    ns(raft_network_state_t(raft_mode_t::follower)),
    /* Restore state machine from snapshot. */
    committed_state(state_and_config_t(
        ps.log.prev_index,
        ps.snapshot_state,
        ps.snapshot_config)),
    /* We'll update `latest_state` with the contents of the log shortly */
    latest_state(committed_state.get_ref()),
    current_term_leader_id(nil_uuid()),
<<<<<<< HEAD
=======
    /* `last_heard_from_candidate` is set so that we start a new election if we don't
    hear from a candidate or leader within an election timeout of when the constructor is
    called. `last_heard_from_leader` is set so that we don't reject RequestVote RPCs
    because of thinking we have a leader. */
    last_heard_from_candidate(current_microtime()),
    last_heard_from_leader(0),
>>>>>>> fca7d118
    /* These must be false initially because we're a follower. */
    readiness_for_change(false),
    readiness_for_config_change(false),
    drainer(new auto_drainer_t),
    connected_members_subs(
<<<<<<< HEAD
        new watchable_map_t<raft_member_id_t, raft_network_state_t>::all_subs_t(
            network->get_connected_members(),
            [this](const raft_member_id_t &, const raft_network_state_t *) {
                update_readiness_for_change();
=======
        new watchable_map_t<raft_member_id_t, empty_value_t>::all_subs_t(
            network->get_connected_members(),
            [this](const raft_member_id_t &, const empty_value_t *) {
                this->update_readiness_for_change();
>>>>>>> fca7d118
            },
            /* There's no point in running `update_readiness_for_change()` now; we can't
            be ready for change because we're a follower. */
            false))
{
    new_mutex_acq_t mutex_acq(&mutex);
    /* Finish initializing `latest_state` */
    latest_state.apply_atomic_op([&](state_and_config_t *s) -> bool {
        this->apply_log_entries(s, ps.log, s->log_index + 1, ps.log.get_latest_index());
        return !ps.log.entries.empty();
    });
    DEBUG_ONLY_CODE(check_invariants(&mutex_acq));
}

template<class state_t>
raft_member_t<state_t>::~raft_member_t() {
    /* Now that the destructor has been called, we can safely assume that our public
    methods will not be called. */

    new_mutex_acq_t mutex_acq(&mutex);
    DEBUG_ONLY_CODE(check_invariants(&mutex_acq));

    /* Destroy `drainer` to kill any miscellaneous coroutines that aren't related to
    `candidate_and_leader_coro()`. */
    drainer.reset();

    /* Now kill `candidate_and_leader_coro()`, if it's running */
    if (ns.get().mode != raft_mode_t::follower) {
        candidate_or_leader_become_follower(&mutex_acq);
    }

    /* All the coroutines have stopped, so we can start calling member destructors. */
}

template<class state_t>
raft_persistent_state_t<state_t> raft_member_t<state_t>::get_state_for_init() {
    /* This implementation deviates from the Raft paper in that we initialize new peers
    joining the cluster by copying the log, snapshot, etc. from an existing peer, instead
    of starting the new peer with a blank state. */
    raft_persistent_state_t<state_t> ps_copy = ps;
    /* Clear `voted_for` since the newly-joining peer will not have voted for anything */
    ps_copy.voted_for = raft_member_id_t();
    return ps_copy;
}

template<class state_t>
raft_member_t<state_t>::change_lock_t::change_lock_t(
        raft_member_t *parent,
        signal_t *interruptor) :
    mutex_acq(&parent->mutex, interruptor) {
    DEBUG_ONLY_CODE(parent->check_invariants(&mutex_acq));
}

template<class state_t>
raft_member_t<state_t>::change_token_t::change_token_t(
        raft_member_t *_parent,
        raft_log_index_t _index,
        bool _is_config) :
    is_config(_is_config), sentry(&_parent->change_tokens, _index, this) { } 

template<class state_t>
scoped_ptr_t<typename raft_member_t<state_t>::change_token_t>
raft_member_t<state_t>::propose_change(
        change_lock_t *change_lock,
        const typename state_t::change_t &change,
        signal_t *interruptor) {
    assert_thread();
    change_lock->mutex_acq.guarantee_is_holding(&mutex);

<<<<<<< HEAD
        if (!readiness_for_change.get_ref()) {
            debugf("propose_change() not ready\n");
            return false;
        }
        guarantee(ns.get().mode == raft_mode_t::leader);
        lost_readiness_sentry.reset(&lost_readiness_waiters, &lost_readiness);
=======
    if (!readiness_for_change.get_ref()) {
        return scoped_ptr_t<change_token_t>();
    }
    guarantee(mode == mode_t::leader);
>>>>>>> fca7d118

    /* We have to construct the change token before we create the log entry. If we are
    the only member of the cluster, then `leader_append_log_entry()` will commit the
    entry as well as create it; by creating the change token first, we ensure that it
    will get notified if this happens. */
    raft_log_index_t log_index = ps.log.get_latest_index() + 1;
    scoped_ptr_t<change_token_t> change_token(
        new change_token_t(this, log_index, false));

    raft_log_entry_t<state_t> new_entry;
    new_entry.type = raft_log_entry_type_t::regular;
    new_entry.change = boost::optional<typename state_t::change_t>(change);
    new_entry.term = ps.current_term;

    leader_append_log_entry(new_entry, &change_lock->mutex_acq, interruptor);
    guarantee(ps.log.get_latest_index() == log_index);

    DEBUG_ONLY_CODE(check_invariants(&change_lock->mutex_acq));
    return change_token;
}

template<class state_t>
scoped_ptr_t<typename raft_member_t<state_t>::change_token_t>
raft_member_t<state_t>::propose_config_change(
        change_lock_t *change_lock,
        const raft_config_t &new_config,
        signal_t *interruptor) {
    assert_thread();
    change_lock->mutex_acq.guarantee_is_holding(&mutex);

<<<<<<< HEAD
        if (readiness_for_config_change.get_ref()) {
            return false;
        }
        guarantee(ns.get().mode == raft_mode_t::leader);
        guarantee(!committed_state.get_ref().config.is_joint_consensus());
        guarantee(!latest_state.get_ref().config.is_joint_consensus());
        lost_readiness_sentry.reset(&lost_readiness_waiters, &lost_readiness);
=======
    if (!readiness_for_config_change.get_ref()) {
        return scoped_ptr_t<change_token_t>();
    }
    guarantee(mode == mode_t::leader);
    guarantee(!committed_state.get_ref().config.is_joint_consensus());
    guarantee(!latest_state.get_ref().config.is_joint_consensus());
>>>>>>> fca7d118

    raft_log_index_t log_index = ps.log.get_latest_index() + 1;
    scoped_ptr_t<change_token_t> change_token(
        new change_token_t(this, log_index, true));

    /* Raft paper, Section 6: "... the cluster first switches to a [joint consensus
    configuration]" */
    raft_complex_config_t new_complex_config;
    new_complex_config.config = committed_state.get_ref().config.config;
    new_complex_config.new_config = boost::optional<raft_config_t>(new_config);

    raft_log_entry_t<state_t> new_entry;
    new_entry.type = raft_log_entry_type_t::config;
    new_entry.config = boost::optional<raft_complex_config_t>(new_complex_config);
    new_entry.term = ps.current_term;

    leader_append_log_entry(new_entry, &change_lock->mutex_acq, interruptor);
    guarantee(ps.log.get_latest_index() == log_index);

    /* Now that we've put a config entry into the log, we'll have to flip
    `readiness_for_config_change` */
    update_readiness_for_change();
    guarantee(!readiness_for_config_change.get_ref());

    /* When the joint consensus is committed, `leader_continue_reconfiguration()`
    will take care of initiating the second step of the reconfiguration. */

    DEBUG_ONLY_CODE(check_invariants(&change_lock->mutex_acq));
    return change_token;
}

template<class state_t>
void raft_member_t<state_t>::on_rpc(
        const raft_rpc_request_t<state_t> &request,
        signal_t *interruptor,
        raft_rpc_reply_t *reply_out) {
    typedef raft_rpc_request_t<state_t> req_t;
    if (const typename req_t::request_vote_t *request_vote_req =
            boost::get<typename req_t::request_vote_t>(&request.request)) {
        raft_rpc_reply_t::request_vote_t rep;
        on_request_vote_rpc(*request_vote_req, interruptor, &rep);
        reply_out->reply = rep;
    } else if (const typename req_t::install_snapshot_t *install_snapshot_req =
            boost::get<typename req_t::install_snapshot_t>(&request.request)) {
        raft_rpc_reply_t::install_snapshot_t rep;
        on_install_snapshot_rpc(*install_snapshot_req, interruptor, &rep);
        reply_out->reply = rep;
    } else if (const typename req_t::append_entries_t *append_entries_req =
            boost::get<typename req_t::append_entries_t>(&request.request)) {
        raft_rpc_reply_t::append_entries_t rep;
        on_append_entries_rpc(*append_entries_req, interruptor, &rep);
        reply_out->reply = rep;
    } else {
        unreachable();
    }
}

template<class state_t>
void raft_member_t<state_t>::check_invariants(
        const std::set<raft_member_t<state_t> *> &members) {
    /* We acquire each member's mutex to ensure we don't catch them in invalid states */
    std::vector<scoped_ptr_t<new_mutex_acq_t> > mutex_acqs;
    for (raft_member_t<state_t> *member : members) {
        scoped_ptr_t<new_mutex_acq_t> mutex_acq(new new_mutex_acq_t(&member->mutex));
        /* Check each member's invariants individually */
        member->check_invariants(mutex_acq.get());
        mutex_acqs.push_back(std::move(mutex_acq));
    }

    {
        /* Raft paper, Figure 3: "Election Safety: at most one leader can be elected in
        a given term" */
        std::set<raft_term_t> claimed;
        for (raft_member_t<state_t> *member : members) {
            if (member->ns.get().mode == raft_mode_t::leader) {
                auto pair = claimed.insert(member->ps.current_term);
                guarantee(pair.second, "At most one leader can be elected in a given "
                    "term");
            }
        }
    }

    /* It's impractical to test the Leader Append-Only property described in Figure 3
    because we don't store history, so we can't tell what operations the leader is
    performing on its log. */

    {
        /* Raft paper, Figure 3: "Log Matching: if two logs contain an entry with the
        same index and term, then the logs are identical in all entries up through the
        given index." */
        for (raft_member_t<state_t> *m1 : members) {
            for (raft_member_t<state_t> *m2 : members) {
                bool match_so_far = true;
                for (raft_log_index_t i = std::max(m1->ps.log.prev_index + 1,
                                                   m2->ps.log.prev_index + 1);
                        i <= std::min(m1->ps.log.get_latest_index(),
                                      m2->ps.log.get_latest_index());
                        ++i) {
                    raft_log_entry_t<state_t> e1 = m1->ps.log.get_entry_ref(i);
                    raft_log_entry_t<state_t> e2 = m2->ps.log.get_entry_ref(i);
                    if (e1.term == e2.term) {
                        guarantee(e1.type == e2.type,
                            "Log matching property violated");
                        guarantee(e1.change == e2.change,
                            "Log matching property violated");
                        guarantee(e1.config == e2.config,
                            "Log matching property violated");
                        guarantee(match_so_far,
                            "Log matching property violated");
                    } else {
                        match_so_far = false;
                    }
                }
            }
        }
    }

    /* It's impractical to test the Leader Completeness property because we snapshot log
    entries so quickly that the test would in practice be a no-op. */

    /* Raft paper, Figure 3: "State Machine Safety: if a server has applied a log entry
    at a given index to its state machine, no other server will ever apply a different
    log entry for the same index."
    Since we snapshot log entries immediately, in practice the part of this that's worth
    testing is that if two members have the same snapshot index then they will have the
    same snapshot contents. */
    for (raft_member_t<state_t> *m1 : members) {
        for (raft_member_t<state_t> *m2 : members) {
            if (m1 <= m2) {
                /* Don't make unnecessary checks */
                continue;
            }
            if (m1->ps.log.prev_index == m2->ps.log.prev_index) {
                guarantee(m1->ps.snapshot_state == m2->ps.snapshot_state);
                guarantee(m1->ps.snapshot_config == m2->ps.snapshot_config);
            }
        }
    }
}

template<class state_t>
void raft_member_t<state_t>::on_request_vote_rpc(
        const typename raft_rpc_request_t<state_t>::request_vote_t &request,
        signal_t *interruptor,
        raft_rpc_reply_t::request_vote_t *reply_out) {
    assert_thread();
    new_mutex_acq_t mutex_acq(&mutex, interruptor);
    DEBUG_ONLY_CODE(check_invariants(&mutex_acq));

    /* Raft paper, Section 6: "Servers disregard RequestVote RPCs when they believe a
    current leader exists... Specifically, if a server receives a RequestVote RPC within
    the minimum election timeout of hearing from a current leader, it does not update its
    term or grant its vote."

    This implementation deviates from the Raft paper in that we use the leader's
    visibility in `get_connected_members()` instead of using timeouts to determine if we
    should vote for the new candidate. If the leader is present in
    `get_connected_members()` and its mode is `leader`, that substitutes for sending us
    heartbeats.

    Note that if we are a leader, we disregard all RequestVote RPCs, because we
    believe that a current leader (us) exists. */
<<<<<<< HEAD
    if (ns.get().mode == raft_mode_t::leader ||
            (ns.get().mode == raft_mode_t::follower &&
                network_interface->get_connected_members()->get_key(current_leader_id)
                    == boost::optional<raft_mode_t>(raft_mode_t::leader)) {
        debugf("%s disregarding RequestVote RPC\n", uuid_to_str(this_member_id).substr(0,4).c_str());
=======
    if (mode == mode_t::leader ||
            (mode == mode_t::follower && current_microtime() <
                last_heard_from_leader + election_timeout_min_ms * 1000)) {
>>>>>>> fca7d118
        reply_out->term = ps.current_term;
        reply_out->vote_granted = false;
        return;
    }

    /* Raft paper, Figure 2: If RPC request or response contains term T > currentTerm:
    set currentTerm = T, convert to follower */
    if (request.term > ps.current_term) {
        update_term(request.term, &mutex_acq);
        if (ns.get().mode != raft_mode_t::follower) {
            candidate_or_leader_become_follower(&mutex_acq);
        }
        /* Continue processing the RPC as follower */
    }

    /* Raft paper, Figure 2: "Reply false if term < currentTerm" */
    if (request.term < ps.current_term) {
        reply_out->term = ps.current_term;
        reply_out->vote_granted = false;
        DEBUG_ONLY_CODE(check_invariants(&mutex_acq));
        return;
    }

    /* Sanity checks, not explicitly described in the Raft paper. */
    guarantee(request.candidate_id != this_member_id, "We shouldn't be requesting a "
        "vote from ourself.");
    if (ns.get().mode != raft_mode_t::follower) {
        guarantee(ps.voted_for == this_member_id, "We should have voted for ourself "
            "already.");
    }

    /* Raft paper, Figure 2: "If votedFor is null or candidateId, and candidate's log is
    at least as up-to-date as receiver's log, grant vote */

    /* So if `voted_for` is neither `nil_uuid()` nor `candidate_id`, we don't grant the
    vote */
    if (!ps.voted_for.is_nil() && ps.voted_for != request.candidate_id) {
        reply_out->term = ps.current_term;
        reply_out->vote_granted = false;
        DEBUG_ONLY_CODE(check_invariants(&mutex_acq));
        return;
    }

    /* Raft paper, Section 5.4.1: "Raft determines which of two logs is more up-to-date
    by comparing the index and term of the last entries in the logs. If the logs have
    last entries with different terms, then the log with the later term is more
    up-to-date. If the logs end with the same term, then whichever log is longer is more
    up-to-date." */
    bool candidate_is_at_least_as_up_to_date =
        request.last_log_term > ps.log.get_entry_term(ps.log.get_latest_index()) ||
            (request.last_log_term == ps.log.get_entry_term(ps.log.get_latest_index()) &&
                request.last_log_index >= ps.log.get_latest_index());
    if (!candidate_is_at_least_as_up_to_date) {
        reply_out->term = ps.current_term;
        reply_out->vote_granted = false;
        DEBUG_ONLY_CODE(check_invariants(&mutex_acq));
        return;
    }

    ps.voted_for = request.candidate_id;

    /* Raft paper, Section 5.2: "A server remains in follower state as long as it
    receives valid RPCs from a leader or candidate."
    So candidate RPCs are sufficient to delay the watchdog timer. It's also important
    that we don't delay the watchdog timer for RPCs that we reject because they aren't
    up-to-date; otherwise, you can get a situation where there is only one cluster member
    that is sufficiently up-to-date to be elected leader, but it never stands for
    election because it keeps hearing from other candidates. This is why this line is
    below the `if (!candidate_is_at_least_as_up_to_date)` instead of above it. */
    last_heard_from_candidate = current_microtime();

    /* Raft paper, Figure 2: "Persistent state [is] updated on stable storage before
    responding to RPCs" */
    storage->write_persistent_state(ps, interruptor);

    reply_out->term = ps.current_term;
    reply_out->vote_granted = true;

    DEBUG_ONLY_CODE(check_invariants(&mutex_acq));
}

template<class state_t>
void raft_member_t<state_t>::on_install_snapshot_rpc(
        const typename raft_rpc_request_t<state_t>::install_snapshot_t &request,
        signal_t *interruptor,
        raft_rpc_reply_t::install_snapshot_t *reply_out) {
    assert_thread();
    new_mutex_acq_t mutex_acq(&mutex, interruptor);
    DEBUG_ONLY_CODE(check_invariants(&mutex_acq));

    /* Raft paper, Figure 2: If RPC request or response contains term T > currentTerm:
    set currentTerm = T, convert to follower */
    if (request.term > ps.current_term) {
        update_term(request.term, &mutex_acq);
        if (ns.get().mode != raft_mode_t::follower) {
            candidate_or_leader_become_follower(&mutex_acq);
        }
        /* Continue processing the RPC as follower */
    }

    /* Raft paper, Figure 13: "Reply immediately if term < currentTerm" */
    if (request.term < ps.current_term) {
        reply_out->term = ps.current_term;
        DEBUG_ONLY_CODE(check_invariants(&mutex_acq));
        return;
    }

    guarantee(request.term == ps.current_term);   /* sanity check */

    /* Raft paper, Section 5.2: "While waiting for votes, a candidate may receive an
    AppendEntries RPC from another server claiming to be leader. If the leader's term
    (included in its RPC) is at least as large as the candidate's current term, then the
    candidate recognizes the leader as legitimate and returns to follower state."
    This implementation also does this in response to install-snapshot RPCs. This is
    because it's conceivably possible that the newly-elected leader will send an
    install-snapshot RPC instead of an append-entries RPC in our implementation. */
    if (ns.get().mode == raft_mode_t::candidate) {
        candidate_or_leader_become_follower(&mutex_acq);
    }

    /* Raft paper, Section 5.2: "at most one candidate can win the election for a
    particular term"
    If we're leader, then we won the election, so it makes no sense for us to receive an
    RPC from another member that thinks it's leader. */
    guarantee(ns.get().mode != raft_mode_t::leader);

    /* Raft paper, Section 5.2: "A server remains in follower state as long as it
    receives valid RPCs from a leader or candidate."
    So we should make a note that we received an RPC. */
    last_heard_from_leader = current_microtime();

    /* Recall that `current_term_leader_id` is set to `nil_uuid()` if we haven't seen a
    leader yet this term. */
    if (current_term_leader_id.is_nil()) {
        current_term_leader_id = request.leader_id;
    } else {
        /* Raft paper, Section 5.2: "at most one candidate can win the election for a
        particular term" */
        guarantee(current_term_leader_id == request.leader_id);
    }

    mutex_assertion_t::acq_t log_mutex_acq(&log_mutex);

    /* This implementation deviates from the Raft paper in the order it does things. The
    Raft paper says that the first step should be to save the snapshot, which for us
    would correspond to setting `ps.snapshot_state` and `ps.snapshot_config`. But because
    we only store one snapshot at a time and require that snapshot to be right before the
    start of the log, that doesn't make sense for us. Instead, we save the snapshot if
    and when we update the log. */

    /* Raft paper, Figure 13: "If existing log entry has same index and term as
    snapshot's last included entry, retain log entries following it and reply" */
    if (request.last_included_index <= ps.log.prev_index) {
        /* The proposed snapshot starts at or before our current snapshot. It's
        impossible to check if an existing log entry has the same index and term because
        the snapshot's last included entry is before our most recent entry. But if that's
        the case, we don't need this snapshot, so we can safely ignore it. */
        if (request.last_included_index == ps.log.prev_index) {
            guarantee(request.last_included_term == ps.log.prev_term, "The entry we "
                "shapshotted at was committed, so we shouldn't be receiving a different "
                "committed entry at the same index.");
        }
        reply_out->term = ps.current_term;
        DEBUG_ONLY_CODE(check_invariants(&mutex_acq));
        return;
    } else if (request.last_included_index <= ps.log.get_latest_index() &&
            ps.log.get_entry_term(request.last_included_index) ==
                request.last_included_term) {
        /* Raft paper, Section 7: "If ... the follower receives a snapshot that describes
        a prefix of its log (due to retransmission or by mistake), then log entries
        covered by the snapshot are deleted but entries following the snapshot are still
        valid and must be retained. */
        ps.log.delete_entries_to(request.last_included_index);

        /* Raft paper, Figure 13: "Save snapshot file"
        (We're going slightly out of order, as described above) */
        ps.snapshot_state = request.snapshot_state;
        ps.snapshot_config = request.snapshot_config;
        guarantee(ps.log.prev_index == request.last_included_index);
        guarantee(ps.log.prev_term == request.last_included_term);

        /* This implementation deviates from the Raft paper in that we may update the
        state machine in this situation. The paper implies that we should reply without
        updating the state machine in this case, but it's obviously safe to update the
        committed index in this case, so we do that. */
    } else {
        /* Raft paper, Figure 13: "Discard the entire log" */
        ps.log.entries.clear();

        /* Raft paper, Figure 13: "Save snapshot file"
        (We're going slightly out of order, as described above) */
        ps.snapshot_state = request.snapshot_state;
        ps.snapshot_config = request.snapshot_config;
        ps.log.prev_index = request.last_included_index;
        ps.log.prev_term = request.last_included_term;

        /* Because we modified `ps.log`, we need to update `latest_state` */
        latest_state.set_value_no_equals(state_and_config_t(
            ps.log.prev_index, ps.snapshot_state, ps.snapshot_config));
    }

    /* Raft paper, Figure 13: "Reset state machine using snapshot contents" */
    committed_state.apply_atomic_op([&](state_and_config_t *state_and_config) -> bool {
        /* This conditional doesn't appear in the Raft paper. It will always be true if
        we discarded the entire log, but it will sometimes be false if we only discarded
        part of the log, which is why this implementation needs it. */
        if (request.last_included_index > state_and_config->log_index) {
            state_and_config->log_index = request.last_included_index;
            state_and_config->state = ps.snapshot_state;
            state_and_config->config = ps.snapshot_config;
            return true;
        } else {
            return false;
        }
    });

    /* Raft paper, Figure 2: "Persistent state [is] updated on stable storage before
    responding to RPCs" */
    storage->write_persistent_state(ps, interruptor);

    reply_out->term = ps.current_term;

    DEBUG_ONLY_CODE(check_invariants(&mutex_acq));
}

template<class state_t>
void raft_member_t<state_t>::on_append_entries_rpc(
        const typename raft_rpc_request_t<state_t>::append_entries_t &request,
        signal_t *interruptor,
        raft_rpc_reply_t::append_entries_t *reply_out) {
    assert_thread();
    new_mutex_acq_t mutex_acq(&mutex, interruptor);
    DEBUG_ONLY_CODE(check_invariants(&mutex_acq));

    /* Raft paper, Figure 2: "If RPC request or response contains term T > currentTerm:
    set currentTerm = T, convert to follower" */
    if (request.term > ps.current_term) {
        update_term(request.term, &mutex_acq);
        if (ns.get().mode != raft_mode_t::follower) {
            candidate_or_leader_become_follower(&mutex_acq);
        }
        /* Continue processing the RPC as follower */
    }

    /* Raft paper, Figure 2: "Reply false if term < currentTerm (SE 5.1)"
    Raft paper, Section 5.1: "If a server receives a request with a stale term number, it
    rejects the request" */
    if (request.term < ps.current_term) {
        /* Raft paper, Figure 2: term should be set to "currentTerm, for leader to update
        itself" */
        reply_out->term = ps.current_term;
        reply_out->success = false;
        DEBUG_ONLY_CODE(check_invariants(&mutex_acq));
        return;
    }

    guarantee(request.term == ps.current_term);   /* sanity check */

    /* Raft paper, Section 5.2: "While waiting for votes, a candidate may receive an
    AppendEntries RPC from another server claiming to be leader. If the leader's term
    (included in its RPC) is at least as large as the candidate's current term, then the
    candidate recognizes the leader as legitimate and returns to follower state." */
    if (ns.get().mode == raft_mode_t::candidate) {
        candidate_or_leader_become_follower(&mutex_acq);
    }

    /* Raft paper, Section 5.2: "at most one candidate can win the election for a
    particular term"
    If we're leader, then we won the election, so it makes no sense for us to receive an
    RPC from another member that thinks it's leader. */
    guarantee(ns.get().mode != raft_mode_t::leader);

    /* Raft paper, Section 5.2: "A server remains in follower state as long as it
    receives valid RPCs from a leader or candidate."
    So we should make a note that we received an RPC. */
    last_heard_from_leader = current_microtime();

    /* Recall that `current_term_leader_id` is set to `nil_uuid()` if we haven't seen a
    leader yet this term. */
    if (current_term_leader_id.is_nil()) {
        current_term_leader_id = request.leader_id;
    } else {
        /* Raft paper, Section 5.2: "at most one candidate can win the election for a
        particular term" */
        guarantee(current_term_leader_id == request.leader_id);
    }

    mutex_assertion_t::acq_t log_mutex_acq(&log_mutex);

    /* Raft paper, Figure 2: "Reply false if log doesn't contain an entry at prevLogIndex
    whose term matches prevLogTerm" */
    if (request.entries.prev_index > ps.log.get_latest_index() ||
            ps.log.get_entry_term(request.entries.prev_index) !=
                request.entries.prev_term) {
        reply_out->term = ps.current_term;
        reply_out->success = false;
        DEBUG_ONLY_CODE(check_invariants(&mutex_acq));
        return;
    }

    /* Raft paper, Figure 2: "If an existing entry conflicts with a new one (same index
    but different terms), delete the existing entry and all that follow it" */
    bool conflict = false;
    for (raft_log_index_t i = request.entries.prev_index + 1;
            i <= std::min(ps.log.get_latest_index(), request.entries.get_latest_index());
            ++i) {
        if (ps.log.get_entry_term(i) != request.entries.get_entry_term(i)) {
            ps.log.delete_entries_from(i);
            conflict = true;
            break;
        }
    }

    /* Raft paper, Figure 2: "Append any new entries not already in the log" */
    for (raft_log_index_t i = ps.log.get_latest_index() + 1;
            i <= request.entries.get_latest_index();
            ++i) {
        ps.log.append(request.entries.get_entry_ref(i));
    }

    /* Because we modified `ps.log`, we need to update `latest_state`. */
    latest_state.apply_atomic_op([&](state_and_config_t *s) -> bool {
        if (conflict) {
            /* We deleted some log entries and then appended some. Since we have no way
            of reverting a log entry on a `state_and_config_t`, we have to rewind to the
            last committed state and then apply log entries from there. */
            *s = committed_state.get_ref();
        }
        this->apply_log_entries(s, ps.log, s->log_index + 1, ps.log.get_latest_index());
        return true;
    });

    /* Raft paper, Figure 2: "If leaderCommit > commitIndex, set commitIndex = min(
    leaderCommit, index of last new entry)" */
    if (request.leader_commit > committed_state.get_ref().log_index) {
        update_commit_index(
            std::min(request.leader_commit, request.entries.get_latest_index()),
            &mutex_acq);
    }

    /* Raft paper, Figure 2: "Persistent state [is] updated on stable storage before
    responding to RPCs" */
    storage->write_persistent_state(ps, interruptor);

    reply_out->term = ps.current_term;
    reply_out->success = true;

    DEBUG_ONLY_CODE(check_invariants(&mutex_acq));
}

template<class state_t>
void raft_member_t<state_t>::check_invariants(
        const new_mutex_acq_t *mutex_acq) {
    assert_thread();
    mutex_acq->guarantee_is_holding(&mutex);

    raft_log_index_t commit_index = committed_state.get_ref().log_index;

    /* Some of these checks are copied directly from LogCabin's list of invariants. */

    /* Checks related to newly-initialized states */
    if (ps.current_term == 0) {
        guarantee(ps.voted_for.is_nil(), "If we're still in term 0, nobody has started "
            "an election, so we shouldn't have voted for anybody.");
        guarantee(ps.log.entries.empty(), "If we're still in term 0, we shouldn't have "
            "any real log entries.");
        guarantee(ps.log.get_latest_index() == 0, "If we're still in term 0, the log "
            "should be empty");
        guarantee(ns.get().mode == raft_mode_t::follower, "If we're still in term 0, "
            "there shouldn't have been an election, so we should be follower.");
        guarantee(current_term_leader_id.is_nil(), "Term 0 shouldn't have a leader.");
    }
    guarantee((ps.log.prev_index == 0) == (ps.log.prev_term == 0), "There shouldn't be "
        "any log entries in term 0.");

    /* Checks related to the log */
    raft_term_t latest_term_in_log = ps.log.get_entry_term(ps.log.prev_index);
    for (raft_log_index_t i = ps.log.prev_index + 1;
            i <= ps.log.get_latest_index();
            ++i) {
        guarantee(ps.log.get_entry_ref(i).term != 0,
            "There shouldn't be any log entries in term 0.");
        guarantee(ps.log.get_entry_ref(i).term >= latest_term_in_log,
            "Terms of log entries should monotonically increase");
        raft_log_entry_t<state_t> entry = ps.log.get_entry_ref(i);
        latest_term_in_log = entry.term;

        switch (entry.type) {
        case raft_log_entry_type_t::regular:
            guarantee(static_cast<bool>(entry.change), "Regular log entries should "
                "carry changes");
            guarantee(!static_cast<bool>(entry.config), "Regular log entries shouldn't "
                "carry configurations.");
            break;
        case raft_log_entry_type_t::config:
            guarantee(!static_cast<bool>(entry.change), "Configuration log entries "
                "shouldn't carry changes");
            guarantee(static_cast<bool>(entry.config), "Configuration log entries "
                "should carry configurations.");
            break;
        case raft_log_entry_type_t::noop:
            guarantee(!static_cast<bool>(entry.change), "Noop log entries shouldn't "
                "carry changes");
            guarantee(!static_cast<bool>(entry.config), "Noop log entries"
                "shouldn't carry configurations.");
            break;
        default:
            unreachable();
        }
    }
    guarantee(latest_term_in_log <= ps.current_term, "There shouldn't be any log "
        "entries with terms greater than current_term");

    /* Checks related to reconfigurations */
    size_t uncommitted_config_1s = 0, uncommitted_config_2s = 0;
    for (raft_log_index_t i = commit_index + 1; i <= ps.log.get_latest_index(); ++i) {
        raft_log_entry_t<state_t> entry = ps.log.get_entry_ref(i);
        if (entry.type == raft_log_entry_type_t::config) {
            if (entry.config->is_joint_consensus()) {
                ++uncommitted_config_1s;
            } else {
                ++uncommitted_config_2s;
            }
        }
    }
    if (committed_state.get_ref().config.is_joint_consensus()) {
        guarantee(uncommitted_config_1s == 0, "We shouldn't have two overlapping "
            "reconfigurations going on at once");
        guarantee(uncommitted_config_2s <= 1, "We shouldn't have two overlapping "
            "reconfigurations going on at once");
    } else {
        guarantee(uncommitted_config_1s <= 1, "We shouldn't have two overlapping "
            "reconfigurations going on at once");
        guarantee(uncommitted_config_2s == 0, "It's unsafe to go directly from a "
            "non-joint-consensus configuration to a non-joint-consensus configuration");
    }

    /* Checks related to the state machine and commits */
    guarantee(commit_index >= ps.log.prev_index, "All of the log entries in the "
        "snapshot should be committed.");
    guarantee(commit_index <= ps.log.get_latest_index(), "We shouldn't have committed "
        "any entries that aren't in the log yet.");
    {
        state_and_config_t s(ps.log.prev_index, ps.snapshot_state, ps.snapshot_config);
        apply_log_entries(&s, ps.log, ps.log.prev_index + 1, commit_index);
        guarantee(s.state == committed_state.get_ref().state, "State machine should be "
            "equal to snapshot with log entries applied.");
        guarantee(s.config == committed_state.get_ref().config, "Config stored with "
            "state machine should be equal to snapshot with log entries applied.");
        guarantee(s.log_index == committed_state.get_ref().log_index, "Applying the log "
            "entries up to commit_index to the snapshot should cause its log_index to "
            "be equal to commit_index.");
        apply_log_entries(&s, ps.log, commit_index + 1, ps.log.get_latest_index());
        guarantee(s.state == latest_state.get_ref().state);
        guarantee(s.config == latest_state.get_ref().config);
        guarantee(s.log_index == latest_state.get_ref().log_index);
    }
    /* This is a properties that this implementation follows, but it isn't essential
    to Raft, and it would be totally reasonable to change it for performance reasons or
    something. */
    guarantee(ps.log.prev_index == commit_index, "This implementation is supposed to "
        "snapshot changes as soon as they're applied");

    /* Checks related to the follower/candidate/leader roles */
    guarantee((ns.get().mode == raft_mode_t::leader) ==
        (current_term_leader_id == this_member_id),
        "mode should say we're leader iff current_term_leader_id says we're leader");
    /* We could test that `current_term_leader_id` is non-nil if there are any changes in
    the log for the current term. But this would be false immediately after startup, so
    we'd need an extra flag to detect that, and that's more work than it's worth. */
    guarantee(leader_drainer.has() == (ns.get().mode != raft_mode_t::follower),
        "candidate_and_leader_coro() should be running unless we're a follower");
<<<<<<< HEAD
    switch (ns.get().mode) {
    case raft_mode_t::follower:
=======
    switch (mode) {
    case mode_t::follower:
        guarantee(match_indexes.empty(), "If we're a follower, `match_indexes` should "
            "be empty.");
>>>>>>> fca7d118
        break;
    case raft_mode_t::candidate:
        guarantee(current_term_leader_id.is_nil(), "if we have a leader we shouldn't be "
            "having an election");
        guarantee(ps.voted_for == this_member_id, "if we're a candidate we should have "
            "voted for ourself");
        guarantee(match_indexes.empty(), "If we're a candidate, `match_indexes` should "
            "be empty.");
        break;
    case raft_mode_t::leader:
        guarantee(ps.voted_for == this_member_id, "if we're a leader we should have "
            "voted for ourself");
        guarantee(latest_term_in_log == ps.current_term, "if we're a leader we should "
            "have put at least the initial noop entry in the log");
        guarantee(match_indexes.at(this_member_id) == ps.log.get_latest_index(),
            "If we're a leader, `match_indexes` should contain an up-to-date entry for "
            "ourselves.");
        break;
    default:
        unreachable();
    }
}

template<class state_t>
void raft_member_t<state_t>::on_watchdog_timer() {
    if (ns.get().mode != raft_mode_t::follower) {
        /* If we're already a candidate or leader, there's no need for this. Candidates
        have their own mechanism for retrying stuck elections. */
        return;
    }
    microtime_t now = current_microtime();
    microtime_t last_heard = std::max(last_heard_from_leader, last_heard_from_candidate);
    if (last_heard > now) {
        /* System clock went in reverse. This is possible because `current_microtime()`
        estimates wall-clock time, not real time. Reset `last_heard_from_*` to ensure
        that we'll still start an election in a reasonable amount of time if we don't
        hear from a leader. */
        last_heard_from_leader = last_heard_from_candidate = now;
        return;
    }
    /* Raft paper, Section 5.2: "If a follower receives no communication over a period of
    time called the election timeout, then it assumes there is no viable leader and
    begins an election to choose a new leader." */
    if (last_heard < now - election_timeout_min_ms * 1000) {
        /* We shouldn't block in this callback, so we immediately spawn a coroutine */
        auto_drainer_t::lock_t keepalive(drainer.get());
        coro_t::spawn_sometime([this, now, keepalive /* important to capture */]() {
            try {
                scoped_ptr_t<new_mutex_acq_t> mutex_acq(
                    new new_mutex_acq_t(&mutex, keepalive.get_drain_signal()));
                DEBUG_ONLY_CODE(this->check_invariants(mutex_acq.get()));
                /* Double-check that nothing has changed while the coroutine was
                spawning. */
                if (ns.get().mode != raft_mode_t::follower) {
                    return;
                }
                microtime_t last_heard_2 =
                    std::max(last_heard_from_leader, last_heard_from_candidate);
                if (last_heard_2 >= now - election_timeout_min_ms * 1000) {
                    return;
                }
                if (!latest_state.get_ref().config.is_valid_leader(this_member_id)) {
                    return;
                }
                /* Begin an election */
                guarantee(!leader_drainer.has());
                leader_drainer.init(new auto_drainer_t);
                coro_t::spawn_sometime(std::bind(
                    &raft_member_t<state_t>::candidate_and_leader_coro,
                    this,
                    mutex_acq.release(),
                    auto_drainer_t::lock_t(leader_drainer.get())));
            } catch (interrupted_exc_t) {
                /* If `keepalive.get_drain_signal()` fires, the `raft_member_t` is being
                destroyed, so don't start an election. */
            }
        });
    }
}

template<class state_t>
void raft_member_t<state_t>::apply_log_entries(
        state_and_config_t *state_and_config,
        const raft_log_t<state_t> &log,
        raft_log_index_t first,
        raft_log_index_t last) {
    guarantee(state_and_config->log_index + 1 == first);
    for (raft_log_index_t i = first; i <= last; ++i) {
        const raft_log_entry_t<state_t> &e = log.get_entry_ref(i);
        switch (e.type) {
            case raft_log_entry_type_t::regular:
                state_and_config->state.apply_change(*e.change);
                break;
            case raft_log_entry_type_t::config:
                state_and_config->config = *e.config;
                break;
            case raft_log_entry_type_t::noop:
                break;
            default: unreachable();
        }
        ++state_and_config->log_index;
    }
}

template<class state_t>
void raft_member_t<state_t>::update_term(
        raft_term_t new_term,
        const new_mutex_acq_t *mutex_acq) {
    mutex_acq->guarantee_is_holding(&mutex);

    guarantee(new_term > ps.current_term);
    ps.current_term = new_term;

    /* In Figure 2, `votedFor` is defined as "candidateId that received vote in
    current term (or null if none)". So when the current term changes, we have to
    update `voted_for`. */
    ps.voted_for = raft_member_id_t();

    /* The same logic applies to `current_term_leader_id`. */
    current_term_leader_id = raft_member_id_t();
}

template<class state_t>
void raft_member_t<state_t>::update_commit_index(
        raft_log_index_t new_commit_index,
        const new_mutex_acq_t *mutex_acq) {
    mutex_acq->guarantee_is_holding(&mutex);

    raft_log_index_t old_commit_index = committed_state.get_ref().log_index;
    guarantee(new_commit_index > old_commit_index);

    /* Raft paper, Figure 2: "If commitIndex > lastApplied: increment lastApplied, apply
    log[lastApplied] to state machine"
    If we are leader, updating `committed_state` will trigger several events:
      * It will notify any running instances of `leader_send_updates()` to send the new
        commit index to the followers.
      * If the newly-committed state is a joint consensus state, it will wake
        `candidate_and_leader_coro()` to start the second phase of the reconfiguration.
    */
    committed_state.apply_atomic_op([&](state_and_config_t *state_and_config) -> bool {
        this->apply_log_entries(state_and_config, ps.log,
            state_and_config->log_index + 1, new_commit_index);
        return true;
    });

    /* Notify any change tokens that were waiting on this commit */
    for (auto it = change_tokens.begin();
            it != change_tokens.upper_bound(new_commit_index);) {
        /* We might remove the entry from the map, which would invalidate the iterator.
        So we have to increment the iterator now. */
        change_token_t *token = it->second;
        ++it;
        /* If the change token corresponds to a configuration change, it's not finished
        until both phases of the config change have been committed. */
        if (token->is_config && committed_state.get_ref().config.is_joint_consensus()) {
            /* We committed the first part of the config change, but not the second. */
            continue;
        }
        token->pulse(true);
        /* This removes it from the map */
        token->sentry.reset();
    }

    /* Take a snapshot as described in Section 7. We can snapshot any time we like; this
    implementation currently snapshots after every change. If the `state_t` ever becomes
    large enough that flushing it to disk is expensive, we could delay snapshotting until
    many changes have accumulated. (We'd also have to add a mechanism to add entries to
    the log on disk without rewriting the whole on-disk persistent state, or there
    wouldn't be any performance benefits.) */
    ps.snapshot_state = committed_state.get_ref().state;
    ps.snapshot_config = committed_state.get_ref().config;
    /* This automatically updates `ps.log.prev_index` and `ps.log.prev_term`,
    which are equivalent to the "last included index" and "last included term"
    described in Section 7 of the Raft paper. */
    ps.log.delete_entries_to(committed_state.get_ref().log_index);

    /* If we just committed the second step of a config change, then we might need to
    flip `readiness_for_config_change` */
    update_readiness_for_change();
}

template<class state_t>
void raft_member_t<state_t>::leader_update_match_index(
        raft_member_id_t key,
        raft_log_index_t new_value,
        const new_mutex_acq_t *mutex_acq,
        signal_t *interruptor) {
    guarantee(ns.get().mode == raft_mode_t::leader);
    mutex_acq->guarantee_is_holding(&mutex);

    auto it = match_indexes.find(key);
    guarantee(it != match_indexes.end());
    guarantee(it->second <= new_value);
    it->second = new_value;

    /* Raft paper, Figure 2: "If there exists an N such that N > commitIndex, a majority
    of matchIndex[i] >= N, and log[N].term == currentTerm: set commitIndex = N" */
    raft_log_index_t old_commit_index = committed_state.get_ref().log_index;
    raft_log_index_t new_commit_index = old_commit_index;
    for (raft_log_index_t n = old_commit_index + 1;
            n <= ps.log.get_latest_index(); ++n) {
        if (ps.log.get_entry_term(n) != ps.current_term) {
            continue;
        }
        std::set<raft_member_id_t> approving_members;
        for (auto const &pair : match_indexes) {
            if (pair.second >= n) {
                approving_members.insert(pair.first);
            }
        }
        if (latest_state.get_ref().config.is_quorum(approving_members)) {
            new_commit_index = n;
        } else {
            /* If this log entry isn't approved, no later log entry can possibly be
            approved either */
            break;
        }
    }
    if (new_commit_index != old_commit_index) {
        update_commit_index(new_commit_index, mutex_acq);
        storage->write_persistent_state(ps, interruptor);
    }
}

template<class state_t>
void raft_member_t<state_t>::update_readiness_for_change() {
    /* We're ready for changes if we're the leader and in contact with a majority of the
    cluster. We're ready for config changes if the above conditions are true plus we're
    also not in the middle of a config change. */
    if (ns.get().mode == raft_mode_t::leader) {
        std::set<raft_member_id_t> peers;
        network->get_connected_members()->read_all(
<<<<<<< HEAD
            [&](const raft_member_id_t &member_id, const raft_network_state_t *) {
=======
            [&](const raft_member_id_t &member_id, const empty_value_t *) {
>>>>>>> fca7d118
                peers.insert(member_id);
            });
        if (latest_state.get_ref().config.is_quorum(peers)) {
            readiness_for_change.set_value(true);
            readiness_for_config_change.set_value(
                !committed_state.get_ref().config.is_joint_consensus() &&
                !latest_state.get_ref().config.is_joint_consensus());
            return;
        }
    }
    readiness_for_change.set_value(false);
    readiness_for_config_change.set_value(false);
    while (!change_tokens.empty()) {
        change_tokens.begin()->second->pulse(false);
        /* This will remove the change token from the map */
        change_tokens.begin()->second->sentry.reset();
    }
}

template<class state_t>
void raft_member_t<state_t>::candidate_or_leader_become_follower(
        const new_mutex_acq_t *mutex_acq) {
    mutex_acq->guarantee_is_holding(&mutex);
    guarantee(ns.get().mode == raft_mode_t::candidate ||
        ns.get().mode == raft_mode_t::leader);
    guarantee(leader_drainer.has());

    /* This will interrupt `candidate_and_leader_coro()` and block until it exits */
    leader_drainer.reset();

    /* `candidate_and_leader_coro()` should have reset `mode` when it exited */
    guarantee(ns.get().mode == raft_mode_t::follower);
}

template<class state_t>
void raft_member_t<state_t>::candidate_and_leader_coro(
        new_mutex_acq_t *mutex_acq_on_heap,
        auto_drainer_t::lock_t leader_keepalive) {
    scoped_ptr_t<new_mutex_acq_t> mutex_acq(mutex_acq_on_heap);
    guarantee(ns.get().mode == raft_mode_t::follower);
    mutex_acq->guarantee_is_holding(&mutex);
    leader_keepalive.assert_is_holding(leader_drainer.get());

    /* Raft paper, Section 5.2: "To begin an election, a follower increments its current
    term and transitions to candidate state." */
    update_term(ps.current_term + 1, mutex_acq.get());
    /* `update_term()` changed `ps`, but we don't need to flush to stable storage
    immediately, because `candidate_run_election()` will do it. */

<<<<<<< HEAD
    ns.set_value(raft_network_state_t(raft_mode_t::candidate));
=======
    if (!log_prefix.empty()) {
        logINF("%s: Starting a new Raft election for term %lu.",
            log_prefix.c_str(), ps.current_term);
    }

    mode = mode_t::candidate;
>>>>>>> fca7d118

    /* While we're candidate or leader, we'll never update our log in response to an RPC.
    */
    mutex_assertion_t::acq_t log_mutex_acq(&log_mutex);

    /* This `try` block is to catch `interrupted_exc_t` */
    try {
        /* The first election won't necessarily succeed. So we loop until either we
        become leader or we are interrupted. */
        while (true) {
            signal_timer_t election_timeout;
            election_timeout.start(
                /* Choose a random timeout between `election_timeout_min_ms` and
                `election_timeout_max_ms`. */
                election_timeout_min_ms +
                    randuint64(election_timeout_max_ms - election_timeout_min_ms));
            bool elected = candidate_run_election(&mutex_acq, &election_timeout,
                leader_keepalive.get_drain_signal());
            if (elected) {
                guarantee(ns.get().mode == raft_mode_t::leader);
                break;   /* exit the loop */
            } else {
                guarantee(election_timeout.is_pulsed());
                /* Raft paper, Section 5.2: "... if many followers become candidates at
                the same time, votes could be split so that no candidate obtains a
                majority. When this happens, each candidate will time out and start a new
                election by incrementing its term and initiating another round of
                RequestVote RPCs." */
                update_term(ps.current_term + 1, mutex_acq.get());

                if (!log_prefix.empty()) {
                    logINF("%s: Raft election timed out. Starting a new election for "
                        "term %lu.", log_prefix.c_str(), ps.current_term);
                }

                /* Go around the `while`-loop again. */
            }
        }

        /* We got elected. */
        guarantee(ns.get().mode == raft_mode_t::leader);

        if (!log_prefix.empty()) {
            logINF("%s: This server is Raft leader for term %lu. Latest log index is "
                "%lu.", log_prefix.c_str(), ps.current_term, ps.log.get_latest_index());
        }

        guarantee(current_term_leader_id.is_nil());
        current_term_leader_id = this_member_id;

        /* Now that `mode` has switched to `raft_mode_t::leader`, we might need to flip
        `readiness_for_change`. */
        update_readiness_for_change();

        /* Raft paper, Section 5.3: "When a leader first comes to power, it initializes
        all nextIndex values to the index just after the last one in its log"
        It's important to do this before we append the no-op to the log, so that we
        replicate the no-op on the first try instead of having to try twice. */
        raft_log_index_t initial_next_index = ps.log.get_latest_index() + 1;

        /* Now that we are leader, initialize `match_indexes`. For now we just fill in
        the entry for ourselves; `leader_spawn_update_coros()` will handle filling in the
        entries for the other members of the cluster. */
        guarantee(match_indexes.empty(), "When we were not leader, `match_indexes` "
            "should have been empty.");
        match_indexes[this_member_id] = ps.log.get_latest_index();

        /* Raft paper, Section 8: "[Raft has] each leader commit a blank no-op entry into
        the log at the start of its term."
        This is to ensure that we'll commit any entries that are possible to commit,
        since we can't commit entries from earlier terms except by committing an entry
        from our own term. */
        {
            raft_log_entry_t<state_t> new_entry;
            new_entry.type = raft_log_entry_type_t::noop;
            new_entry.term = ps.current_term;
            leader_append_log_entry(new_entry, mutex_acq.get(),
                leader_keepalive.get_drain_signal());
        }

        /* `update_drainers` contains an `auto_drainer_t` for each running instance of
        `leader_send_updates()`. */
        std::map<raft_member_id_t, scoped_ptr_t<auto_drainer_t> > update_drainers;

        while (true) {

            /* This will spawn instances of `leader_send_updates()`. The instances of
            `leader_send_updates()` will then take care of sending append-entries RPCs to
            the other members of the cluster, including the initial empty append-entries
            RPC. */
            leader_spawn_update_coros(
                initial_next_index,
                &update_drainers,
                mutex_acq.get());

            /* Check if there is a committed joint consensus configuration but no entry
            in the log for the second phase of the config change. If this is the case,
            then we will add an entry. Also check if we have just committed a config in
            which we are no longer leader, in which case we need to step down. */
            leader_continue_reconfiguration(
                mutex_acq.get(),
                leader_keepalive.get_drain_signal());

            /* Block until either a new entry is appended to the log or a new entry is
            committed. If a new entry is appended to the log, we might need to re-run
            `leader_spawn_update_coros()`; if a new entry is committed, we might need to
            re-run `leader_continue_reconfiguration()`. */
            {
                raft_log_index_t latest_log_index = latest_state.get_ref().log_index;

                /* Release the mutex while blocking so that we can receive RPCs */
                DEBUG_ONLY_CODE(check_invariants(mutex_acq.get()));
                mutex_acq.reset();

                run_until_satisfied_2(
                    committed_state.get_watchable(),
                    latest_state.get_watchable(),
                    [&](const state_and_config_t &cs, const state_and_config_t &ls)
                            -> bool {
                        if (cs.config.is_joint_consensus() &&
                                ls.config.is_joint_consensus()) {
                            /* The fact that `cs.config` is a joint consensus indicates
                            that we recently committed a joint consensus configuration.
                            The fact that `ls.config` is a joint consensus means that we
                            haven't put the second phase of the reconfiguration into the
                            log yet. So we should do that now. */
                            return true;
                        }
                        if (ls.log_index > latest_log_index) {
                            /* Something new was appended to the log. We should go check
                            if it was a configuration change. */
                            return true;
                        }
                        return false;
                    },
                    leader_keepalive.get_drain_signal());

                /* Reacquire the mutex. Note that if `wait_interruptible()` throws
                `interrupted_exc_t`, we won't reacquire the mutex. This is by design;
                probably `candidate_or_leader_become_follower()` is holding the mutex. */
                mutex_acq.init(
                    new new_mutex_acq_t(&mutex, leader_keepalive.get_drain_signal()));
                DEBUG_ONLY_CODE(check_invariants(mutex_acq.get()));
            }
        }

    } catch (interrupted_exc_t) {
        /* This means either the `raft_member_t` is being destroyed, or we were told to
        revert to follower state. In either case we do the same thing. */
    }

    ns.set_value(raft_network_state_t(raft_mode_t::follower));

<<<<<<< HEAD
    /* Now that `mode` has switched to `raft_mode_t::leader`, we might need to flip
=======
    /* `match_indexes` is supposed to be empty when we're not leader. This rule isn't
    strictly necessary; it's basically a sanity check. */
    match_indexes.clear();

    /* Now that `mode` has switched to `mode_leader`, we might need to flip
>>>>>>> fca7d118
    `readiness_for_change`. */
    update_readiness_for_change();
}

template<class state_t>
bool raft_member_t<state_t>::candidate_run_election(
        scoped_ptr_t<new_mutex_acq_t> *mutex_acq,
        signal_t *cancel_signal,
        signal_t *interruptor) {
    (*mutex_acq)->guarantee_is_holding(&mutex);
    guarantee(ns.get().mode == raft_mode_t::candidate);

    std::set<raft_member_id_t> votes_for_us;
    cond_t we_won_the_election;

    /* Raft paper, Section 5.2: "It then votes for itself." */
    ps.voted_for = this_member_id;
    votes_for_us.insert(this_member_id);
    if (latest_state.get_ref().config.is_quorum(votes_for_us)) {
        /* In some degenerate cases, like if the cluster has only one node, then
        our own vote might be enough to be elected. */
        we_won_the_election.pulse();
    }

    /* Flush to stable storage so we don't forget we voted for ourself. I'm not sure if
    this is strictly necessary. */
    storage->write_persistent_state(ps, interruptor);

    /* Raft paper, Section 5.2: "[The candidate] issues RequestVote RPCs in parallel to
    each of the other servers in the cluster." */
    std::set<raft_member_id_t> peers = latest_state.get_ref().config.get_all_members();
    scoped_ptr_t<auto_drainer_t> request_vote_drainer(new auto_drainer_t);
    for (const raft_member_id_t &peer : peers) {
        if (peer == this_member_id) {
            /* Don't request a vote from ourself */
            continue;
        }

        auto_drainer_t::lock_t request_vote_keepalive(request_vote_drainer.get());
        coro_t::spawn_sometime([this, &votes_for_us, &we_won_the_election, peer,
                request_vote_keepalive /* important to capture */]() {
            try {
                while (true) {
                    /* Don't bother trying to send an RPC until the peer is present in
                    `get_connected_members()`. */
                    network->get_connected_members()->run_key_until_satisfied(peer,
<<<<<<< HEAD
                        [](const raft_network_state_t *x) { return x != nullptr; },
=======
                        [](const empty_value_t *x) { return x != nullptr; },
>>>>>>> fca7d118
                        request_vote_keepalive.get_drain_signal());

                    /* We're not holding the lock, but it's still safe to access these
                    member variables because they can't change while we're in candidate
                    state. */
                    typename raft_rpc_request_t<state_t>::request_vote_t request;
                    request.term = ps.current_term;
                    request.candidate_id = this_member_id;
                    request.last_log_index = ps.log.get_latest_index();
                    request.last_log_term =
                        ps.log.get_entry_term(ps.log.get_latest_index());
                    raft_rpc_request_t<state_t> request_wrapper;
                    request_wrapper.request = request;

                    raft_rpc_reply_t reply_wrapper;
                    bool ok = network->send_rpc(peer, request_wrapper,
                        request_vote_keepalive.get_drain_signal(), &reply_wrapper);

                    if (!ok) {
                        /* Raft paper, Section 5.1: "Servers retry RPCs if they do not
                        receive a response in a timely manner" */
                        continue;
                    }

                    const raft_rpc_reply_t::request_vote_t *reply =
                        boost::get<raft_rpc_reply_t::request_vote_t>(
                            &reply_wrapper.reply);
                    guarantee(reply != nullptr, "Got wrong type of RPC response");

<<<<<<< HEAD
                    new_mutex_acq_t mutex_acq_2(
                        &mutex, request_vote_keepalive.get_drain_signal());
                    DEBUG_ONLY_CODE(this->check_invariants(&mutex_acq_2));
                    /* We might soon be leader, but we shouldn't be leader quite yet */
                    guarantee(ns.get().mode == raft_mode_t::candidate);

                    if (this->candidate_or_leader_note_term(reply->term, &mutex_acq_2)) {
                        /* We got a response with a higher term than our current term.
                        `candidate_and_leader_coro()` will be interrupted soon. */
                        return;
                    }
=======
                    {
                        new_mutex_acq_t mutex_acq_2(
                            &mutex, request_vote_keepalive.get_drain_signal());
                        DEBUG_ONLY_CODE(this->check_invariants(&mutex_acq_2));
                        /* We might soon be leader, but we shouldn't be leader quite yet
                        */
                        guarantee(mode == mode_t::candidate);

                        if (this->candidate_or_leader_note_term(
                                reply->term, &mutex_acq_2)) {
                            /* We got a response with a higher term than our current
                            term. `candidate_and_leader_coro()` will be interrupted soon.
                            */
                            return;
                        }
>>>>>>> fca7d118

                        if (reply->vote_granted) {
                            votes_for_us.insert(peer);
                            /* Raft paper, Section 5.2: "A candidate wins an election if
                            it receives votes from a majority of the servers in the full
                            cluster for the same term." */
                            if (latest_state.get_ref().config.is_quorum(votes_for_us)) {
                                we_won_the_election.pulse_if_not_already_pulsed();
                            }
                            break;
                        }

                        /* Mutex is released here, so we don't hold it while sleeping */
                    }

                    /* If they didn't grant the vote, just keep pestering them until they
                    do or we are interrupted. This is necessary because followers will
                    temporarily reject votes if they have heard from a current leader
                    recently, so they might reject a vote and then later accept it in the
                    same term. But before we retry, we wait a bit, to avoid putting too
                    much traffic on the network. */
                    nap(heartbeat_interval_ms,
                        request_vote_keepalive.get_drain_signal());
                }

            } catch (interrupted_exc_t) {
                /* Ignore since we're in a coroutine */
                return;
            }
        });
    }

    /* Release the mutex while we block. This is important because we might get an
    append-entries RPC, and we need to let it acquire the mutex so it can call
    `candidate_or_leader_become_follower()` if necessary. */
    mutex_acq->reset();

    /* Raft paper, Section 5.2: "A candidate continues in this state until one of three
    things happens: (a) it wins the election, (b) another server establishes itself as
    leader, or (c) a period of time goes by with no winner."
    If (b) or (c) happens then `candidate_and_leader_coro()` will pulse `interruptor`. */
    wait_any_t waiter(&we_won_the_election, cancel_signal);
    wait_interruptible(&waiter, interruptor);

    mutex_acq->init(new new_mutex_acq_t(&mutex, interruptor));
    DEBUG_ONLY_CODE(check_invariants(mutex_acq->get()));

    if (we_won_the_election.is_pulsed()) {
        /* Make sure that any ongoing request-vote coroutines stop, because they assert
        `mode == raft_mode_t::candidate`. */
        request_vote_drainer.reset();
        ns.set_value(raft_network_state_t(raft_mode_t::leader));
        return true;
    } else {
        return false;
    }
    /* Here `request_vote_drainer` is destroyed, so we won't exit until all of the
    coroutines we spawned have stopped, regardless of whether we won the election or not.
    */
}

template<class state_t>
void raft_member_t<state_t>::leader_spawn_update_coros(
        raft_log_index_t initial_next_index,
        std::map<raft_member_id_t, scoped_ptr_t<auto_drainer_t> > *update_drainers,
        const new_mutex_acq_t *mutex_acq) {
    mutex_acq->guarantee_is_holding(&mutex);
    guarantee(ns.get().mode == raft_mode_t::leader);

    /* Calculate the new configuration */
    std::set<raft_member_id_t> peers = latest_state.get_ref().config.get_all_members();

    /* Spawn coroutines as necessary */
    for (const raft_member_id_t &peer : peers) {
        if (peer == this_member_id) {
            /* We don't need to send updates to ourself */
            continue;
        }
        if (update_drainers->count(peer) == 1) {
            /* We already have a coroutine for this one */
            continue;
        }
        /* Raft paper, Figure 2: "[matchIndex is] initialized to 0" */
        match_indexes.insert(std::make_pair(peer, 0));

        scoped_ptr_t<auto_drainer_t> update_drainer(new auto_drainer_t);
        auto_drainer_t::lock_t update_keepalive(update_drainer.get());
        (*update_drainers)[peer] = std::move(update_drainer);
        coro_t::spawn_sometime(std::bind(&raft_member_t::leader_send_updates, this,
            peer,
            initial_next_index,
            update_keepalive));
    }

    /* Kill coroutines as necessary */
    for (auto it = update_drainers->begin(); it != update_drainers->end(); ) {
        raft_member_id_t peer = it->first;
        guarantee(peer != this_member_id, "We shouldn't have spawned a coroutine to "
            "send updates to ourself");
        if (peers.count(peer) == 1) {
            /* `peer` is still a member of the cluster, so the coroutine should stay
            alive */
            ++it;
            continue;
        } else {
            /* This will block until the update coroutine stops */
            update_drainers->erase(it++);
            match_indexes.erase(peer);
        }
    }
}

template<class state_t>
void raft_member_t<state_t>::leader_send_updates(
        const raft_member_id_t &peer,
        raft_log_index_t initial_next_index,
        auto_drainer_t::lock_t update_keepalive) {
    try {
        guarantee(peer != this_member_id);
<<<<<<< HEAD
        guarantee(ns.get().mode == raft_mode_t::leader);
        guarantee(match_indexes->count(peer) == 1);
=======
        guarantee(mode == mode_t::leader);
        guarantee(match_indexes.count(peer) == 1);
>>>>>>> fca7d118
        scoped_ptr_t<new_mutex_acq_t> mutex_acq(
            new new_mutex_acq_t(&mutex, update_keepalive.get_drain_signal()));
        DEBUG_ONLY_CODE(check_invariants(mutex_acq.get()));

        /* `next_index` corresponds to the entry for this peer in the `nextIndex` map
        described in Figure 2 of the Raft paper. */
        raft_log_index_t next_index = initial_next_index;

        /* `member_commit_index` tracks the last value of `commit_index` we sent to the
        member. It doesn't correspond to anything in the Raft paper. This implementation
        deviates from the Raft paper slightly in that when the leader commits a log
        entry, it immediately sends an append-entries RPC so that clients can commit the
        log entry too, instead of waiting for the next heartbeat to tell the clients it's
        time to commit. This allows the latency of a transaction to be much shorter than
        the heartbeat interval. */
        raft_log_index_t member_commit_index = 0;

        /* Raft paper, Figure 2: "Upon election: send initial empty AppendEntries RPCs
        (heartbeat) to each server"
        Setting `send_even_if_empty` will ensure that we send an RPC immediately. */
        bool send_even_if_empty = true;

        /* This implementation deviates slightly from the Raft paper in that the initial
        message may not be an empty append-entries RPC. Because `leader_send_updates()`
        runs in its own coroutine, it's possible that entries may be appended to the log
        (or even committed, although this is unlikely) between when we are elected as
        leader and when we go to send initial messages. So we could send an
        append-entries RPC that isn't empty, or even an install-snapshot RPC. This is OK
        because if our implementation is a candidate and receives an install-snapshot RPC
        for the current term, it will revert to follower just as if it had received an
        append-entries RPC.

        This is in a loop because after we send the initial RPC, we'll block until it's
        time to send another update, and then go around the loop again. */
        while (true) {
            signal_timer_t heartbeat_timer;
            heartbeat_timer.start(heartbeat_interval_ms);

            /* Don't bother trying to send an RPC until the peer is present in
            `get_connected_members()`. */
            DEBUG_ONLY_CODE(check_invariants(mutex_acq.get()));
            mutex_acq.reset();
            network->get_connected_members()->run_key_until_satisfied(peer,
<<<<<<< HEAD
                [](const raft_network_state_t *x) { return x != nullptr; },
=======
                [](const empty_value_t *x) { return x != nullptr; },
>>>>>>> fca7d118
                update_keepalive.get_drain_signal());
            mutex_acq.init(
                new new_mutex_acq_t(&mutex, update_keepalive.get_drain_signal()));
            DEBUG_ONLY_CODE(check_invariants(mutex_acq.get()));

            if (next_index <= ps.log.prev_index) {
                /* The peer's log ends before our log begins. So we have to send an
                install-snapshot RPC instead of an append-entries RPC. */

                typename raft_rpc_request_t<state_t>::install_snapshot_t request;
                request.term = ps.current_term;
                request.leader_id = this_member_id;
                request.last_included_index = ps.log.prev_index;
                request.last_included_term = ps.log.prev_term;
                /* TODO: Maybe we should send `committed_state` instead of the snapshot.
                Under the current implementation, they will always be the same; but if we
                were to allow the snapshot to lag behind the committed state, sending
                `committed_state` would help the follower catch up faster. */
                request.snapshot_state = ps.snapshot_state;
                request.snapshot_config = ps.snapshot_config;
                raft_rpc_request_t<state_t> request_wrapper;
                request_wrapper.request = request;

                raft_rpc_reply_t reply_wrapper;
                DEBUG_ONLY_CODE(check_invariants(mutex_acq.get()));
                mutex_acq.reset();
                bool ok = network->send_rpc(peer, request_wrapper,
                    update_keepalive.get_drain_signal(), &reply_wrapper);
                mutex_acq.init(
                    new new_mutex_acq_t(&mutex, update_keepalive.get_drain_signal()));
                DEBUG_ONLY_CODE(check_invariants(mutex_acq.get()));

                if (!ok) {
                    /* Raft paper, Section 5.1: "Servers retry RPCs if they do not
                    receive a response in a timely manner"
                    This implementation deviates from the Raft paper slightly in that we
                    don't retry the exact same RPC necessarily. If the snapshot has been
                    updated, we could send a newer snapshot on our next try. */
                    continue;
                }

                const raft_rpc_reply_t::install_snapshot_t *reply =
                    boost::get<raft_rpc_reply_t::install_snapshot_t>(
                        &reply_wrapper.reply);
                guarantee(reply != nullptr, "Got wrong type of RPC response");

                if (candidate_or_leader_note_term(reply->term, mutex_acq.get())) {
                    /* We got a reply with a higher term than our term.
                    `candidate_and_leader_coro()` will be interrupted soon. */
                    return;
                }

                next_index = request.last_included_index + 1;
                leader_update_match_index(
                    peer,
                    request.last_included_index,
                    mutex_acq.get(),
                    update_keepalive.get_drain_signal());
                send_even_if_empty = false;

            } else if (next_index <= ps.log.get_latest_index() ||
                    member_commit_index < committed_state.get_ref().log_index ||
                    send_even_if_empty) {
                /* The peer's log ends right where our log begins, or in the middle of
                our log. Send an append-entries RPC. */

                typename raft_rpc_request_t<state_t>::append_entries_t request;
                request.term = ps.current_term;
                request.leader_id = this_member_id;
                request.entries = ps.log;
                if (next_index > ps.log.prev_index + 1) {
                    request.entries.delete_entries_to(next_index - 1);
                }
                request.leader_commit = committed_state.get_ref().log_index;
                raft_rpc_request_t<state_t> request_wrapper;
                request_wrapper.request = request;

                raft_rpc_reply_t reply_wrapper;
                DEBUG_ONLY_CODE(check_invariants(mutex_acq.get()));
                mutex_acq.reset();
                bool ok = network->send_rpc(peer, request_wrapper,
                    update_keepalive.get_drain_signal(), &reply_wrapper);
                mutex_acq.init(
                    new new_mutex_acq_t(&mutex, update_keepalive.get_drain_signal()));
                DEBUG_ONLY_CODE(check_invariants(mutex_acq.get()));

                if (!ok) {
                    /* Raft paper, Section 5.1: "Servers retry RPCs if they do not
                    receive a response in a timely manner"
                    This implementation deviates from the Raft paper slightly in that we
                    don't retry the exact same RPC necessarily. If more entries have been
                    added to the log, the RPC we retry will include those new entries; or
                    if the peer falls too far behind, we might send an install-snapshot
                    RPC next time. */
                    continue;
                }

                const raft_rpc_reply_t::append_entries_t *reply =
                    boost::get<raft_rpc_reply_t::append_entries_t>(
                        &reply_wrapper.reply);
                guarantee(reply != nullptr, "Got wrong type of RPC response");

                if (candidate_or_leader_note_term(reply->term, mutex_acq.get())) {
                    /* We got a reply with a higher term than our term.
                    `candidate_and_leader_coro()` will be interrupted soon. */
                    return;
                }

                if (reply->success) {
                    /* Raft paper, Figure 2: "If successful: update nextIndex and
                    matchIndex for follower */
                    next_index = request.entries.get_latest_index() + 1;
                    if (match_indexes.at(peer) < request.entries.get_latest_index()) {
                        leader_update_match_index(
                            peer,
                            request.entries.get_latest_index(),
                            mutex_acq.get(),
                            update_keepalive.get_drain_signal());
                    }
                    member_commit_index = request.leader_commit;
                } else {
                    /* Raft paper, Section 5.3: "After a rejection, the leader decrements
                    nextIndex and retries the AppendEntries RPC. */
                    --next_index;
                }
                send_even_if_empty = false;

            } else {
                guarantee(next_index == ps.log.get_latest_index() + 1);
                guarantee(member_commit_index == committed_state.get_ref().log_index);
                /* OK, the peer is completely up-to-date. Wait until either an entry is
                appended to the log; our commit index advances; or the heartbeat interval
                elapses, and then go around the loop again. */

                DEBUG_ONLY_CODE(check_invariants(mutex_acq.get()));
                mutex_acq.reset();

                wait_any_t waiter(&heartbeat_timer, update_keepalive.get_drain_signal());
                try {
                    run_until_satisfied_2(
                        committed_state.get_watchable(),
                        latest_state.get_watchable(),
                        [&](const state_and_config_t &cs, const state_and_config_t &ls) {
                            return cs.log_index > member_commit_index ||
                                ls.log_index > next_index;
                        },
                        &waiter);
                } catch (const interrupted_exc_t &) {
                    if (update_keepalive.get_drain_signal()->is_pulsed()) {
                        throw;
                    } else {
                        guarantee(heartbeat_timer.is_pulsed());
                        send_even_if_empty = true;
                    }
                }

                mutex_acq.init(
                    new new_mutex_acq_t(&mutex, update_keepalive.get_drain_signal()));
                DEBUG_ONLY_CODE(check_invariants(mutex_acq.get()));
            }
        }
    } catch (interrupted_exc_t) {
        /* The leader interrupted us. This could be because the `raft_member_t` is being
        destroyed; because the leader is no longer leader; or because a config change
        removed `peer` from the cluster. In any case, we just return. */
    }
}

template<class state_t>
void raft_member_t<state_t>::leader_continue_reconfiguration(
        const new_mutex_acq_t *mutex_acq,
        signal_t *interruptor) {
    mutex_acq->guarantee_is_holding(&mutex);
    guarantee(ns.get().mode == raft_mode_t::leader);
    /* Check if we recently committed a joint consensus configuration, or a configuration
    in which we are no longer leader. */
    if (!committed_state.get_ref().config.is_valid_leader(this_member_id)) {
        /* Raft paper, Section 6: "...the leader steps down (returns to follower state)
        once it has committed the C_new log entry."
        `candidate_or_leader_note_term()` isn't designed for the purpose of making us
        intentionally step down, but it contains all the right logic. This has a side
        effect of incrementing `current_term`, but I don't think that's a problem. */
        candidate_or_leader_note_term(ps.current_term + 1, mutex_acq);
    } else if (committed_state.get_ref().config.is_joint_consensus() &&
            latest_state.get_ref().config.is_joint_consensus()) {
        /* OK, we recently committed a joint consensus configuration, but we haven't yet
        appended the second part of the reconfiguration to the log (or else
        `latest_state` wouldn't be a joint consensus). */

        /* Raft paper, Section 6: "Once C_old,new has been committed... it is now safe
        for the leader to create a log entry describing C_new and replicate it to the
        cluster. */
        raft_complex_config_t new_config;
        new_config.config = *committed_state.get_ref().config.new_config;

        raft_log_entry_t<state_t> new_entry;
        new_entry.type = raft_log_entry_type_t::config;
        new_entry.config = boost::optional<raft_complex_config_t>(new_config);
        new_entry.term = ps.current_term;

        leader_append_log_entry(new_entry, mutex_acq, interruptor);
    } 
}

template<class state_t>
bool raft_member_t<state_t>::candidate_or_leader_note_term(
        raft_term_t term, const new_mutex_acq_t *mutex_acq) {
    mutex_acq->guarantee_is_holding(&mutex);
    guarantee(ns.get().mode != raft_mode_t::follower);
    /* Raft paper, Figure 2: If RPC request or response contains term T > currentTerm:
    set currentTerm = T, convert to follower */
    if (term > ps.current_term) {
        raft_term_t local_current_term = ps.current_term;
        /* We have to spawn this in a separate coroutine because
        `candidate_or_leader_become_follower()` blocks until
        `candidate_and_leader_coro()` exits, so calling
        `candidate_or_leader_become_follower()` directly would cause a deadlock. */
        auto_drainer_t::lock_t keepalive(drainer.get());
        coro_t::spawn_sometime([this, local_current_term, term,
                keepalive /* important to capture */]() {
            try {
                new_mutex_acq_t mutex_acq_2(&mutex, keepalive.get_drain_signal());
                DEBUG_ONLY_CODE(this->check_invariants(&mutex_acq_2));
                /* Check that term hasn't already been updated between when
                `candidate_or_leader_note_term()` was called and when this coroutine ran.
                */
                if (ps.current_term == local_current_term) {
                    this->update_term(term, &mutex_acq_2);
                    this->candidate_or_leader_become_follower(&mutex_acq_2);
                    storage->write_persistent_state(ps, keepalive.get_drain_signal());
                }
                DEBUG_ONLY_CODE(this->check_invariants(&mutex_acq_2));
            } catch (interrupted_exc_t) {
                /* If `keepalive.get_drain_signal()` is pulsed, then the `raft_member_t`
                is being destroyed, so it doesn't matter if we update our term; the
                `candidate_or_leader_coro` will stop on its own. */
            }
        });
        return true;
    } else {
        return false;
    }
}

template<class state_t>
void raft_member_t<state_t>::leader_append_log_entry(
        const raft_log_entry_t<state_t> &log_entry,
        const new_mutex_acq_t *mutex_acq,
        signal_t *interruptor) {
    mutex_acq->guarantee_is_holding(&mutex);
    guarantee(ns.get().mode == raft_mode_t::leader);
    guarantee(log_entry.term == ps.current_term);

    /* Raft paper, Section 5.3: "The leader appends the command to its log as a new
    entry..." */
    ps.log.append(log_entry);

    /* Raft paper, Section 5.3: "...then issues AppendEntries RPCs in parallel to each of
    the other servers to replicate the entry."
    Because we modified `ps.log`, we have to update `latest_state`. But this will also
    have the side-effect of notifying anything that's waiting on `latest_state`; in
    particular, instances of `leader_send_updates()` will wait on `latest_state` so they
    can be notified when there are new log entries to send to the followers. */
    latest_state.apply_atomic_op([&](state_and_config_t *s) -> bool {
        guarantee(s->log_index + 1 == ps.log.get_latest_index());
        this->apply_log_entries(s, ps.log, s->log_index + 1, s->log_index + 1);
        return true;
    });

    /* Figure 2 of the Raft paper defines `matchIndexes` as the "index of highest log
    entry known to be replicated on each server". Although it's not explicitly stated
    anywhere, this means the leader needs to increment its entry in `match_indexes`
    whenever it appends to its own log. */
    guarantee(match_indexes.at(this_member_id) + 1 == ps.log.get_latest_index());
    leader_update_match_index(this_member_id, ps.log.get_latest_index(), mutex_acq,
        interruptor);

    /* Note that we are holding the lock while we write the persistent state to disk.
    This might eventually become a performance problem. But currently it is important for
    correctness; if we released the lock before we finished writing the persistent state,
    it's possible that we could send an AppendEntries RPC for log entries that were not
    on our disk yet, and it's not obvious whether that is safe. */
    storage->write_persistent_state(ps, interruptor);
}

#endif /* CLUSTERING_GENERIC_RAFT_CORE_TCC_ */
<|MERGE_RESOLUTION|>--- conflicted
+++ resolved
@@ -58,31 +58,15 @@
     /* We'll update `latest_state` with the contents of the log shortly */
     latest_state(committed_state.get_ref()),
     current_term_leader_id(nil_uuid()),
-<<<<<<< HEAD
-=======
-    /* `last_heard_from_candidate` is set so that we start a new election if we don't
-    hear from a candidate or leader within an election timeout of when the constructor is
-    called. `last_heard_from_leader` is set so that we don't reject RequestVote RPCs
-    because of thinking we have a leader. */
-    last_heard_from_candidate(current_microtime()),
-    last_heard_from_leader(0),
->>>>>>> fca7d118
     /* These must be false initially because we're a follower. */
     readiness_for_change(false),
     readiness_for_config_change(false),
     drainer(new auto_drainer_t),
     connected_members_subs(
-<<<<<<< HEAD
         new watchable_map_t<raft_member_id_t, raft_network_state_t>::all_subs_t(
             network->get_connected_members(),
             [this](const raft_member_id_t &, const raft_network_state_t *) {
-                update_readiness_for_change();
-=======
-        new watchable_map_t<raft_member_id_t, empty_value_t>::all_subs_t(
-            network->get_connected_members(),
-            [this](const raft_member_id_t &, const empty_value_t *) {
                 this->update_readiness_for_change();
->>>>>>> fca7d118
             },
             /* There's no point in running `update_readiness_for_change()` now; we can't
             be ready for change because we're a follower. */
@@ -152,19 +136,10 @@
     assert_thread();
     change_lock->mutex_acq.guarantee_is_holding(&mutex);
 
-<<<<<<< HEAD
-        if (!readiness_for_change.get_ref()) {
-            debugf("propose_change() not ready\n");
-            return false;
-        }
-        guarantee(ns.get().mode == raft_mode_t::leader);
-        lost_readiness_sentry.reset(&lost_readiness_waiters, &lost_readiness);
-=======
     if (!readiness_for_change.get_ref()) {
         return scoped_ptr_t<change_token_t>();
     }
-    guarantee(mode == mode_t::leader);
->>>>>>> fca7d118
+    guarantee(ns.get().mode == mode_t::leader);
 
     /* We have to construct the change token before we create the log entry. If we are
     the only member of the cluster, then `leader_append_log_entry()` will commit the
@@ -195,22 +170,12 @@
     assert_thread();
     change_lock->mutex_acq.guarantee_is_holding(&mutex);
 
-<<<<<<< HEAD
-        if (readiness_for_config_change.get_ref()) {
-            return false;
-        }
-        guarantee(ns.get().mode == raft_mode_t::leader);
-        guarantee(!committed_state.get_ref().config.is_joint_consensus());
-        guarantee(!latest_state.get_ref().config.is_joint_consensus());
-        lost_readiness_sentry.reset(&lost_readiness_waiters, &lost_readiness);
-=======
     if (!readiness_for_config_change.get_ref()) {
         return scoped_ptr_t<change_token_t>();
     }
-    guarantee(mode == mode_t::leader);
+    guarantee(ns.get().mode == mode_t::leader);
     guarantee(!committed_state.get_ref().config.is_joint_consensus());
     guarantee(!latest_state.get_ref().config.is_joint_consensus());
->>>>>>> fca7d118
 
     raft_log_index_t log_index = ps.log.get_latest_index() + 1;
     scoped_ptr_t<change_token_t> change_token(
@@ -373,17 +338,10 @@
 
     Note that if we are a leader, we disregard all RequestVote RPCs, because we
     believe that a current leader (us) exists. */
-<<<<<<< HEAD
     if (ns.get().mode == raft_mode_t::leader ||
             (ns.get().mode == raft_mode_t::follower &&
                 network_interface->get_connected_members()->get_key(current_leader_id)
                     == boost::optional<raft_mode_t>(raft_mode_t::leader)) {
-        debugf("%s disregarding RequestVote RPC\n", uuid_to_str(this_member_id).substr(0,4).c_str());
-=======
-    if (mode == mode_t::leader ||
-            (mode == mode_t::follower && current_microtime() <
-                last_heard_from_leader + election_timeout_min_ms * 1000)) {
->>>>>>> fca7d118
         reply_out->term = ps.current_term;
         reply_out->vote_granted = false;
         return;
@@ -856,15 +814,10 @@
     we'd need an extra flag to detect that, and that's more work than it's worth. */
     guarantee(leader_drainer.has() == (ns.get().mode != raft_mode_t::follower),
         "candidate_and_leader_coro() should be running unless we're a follower");
-<<<<<<< HEAD
     switch (ns.get().mode) {
-    case raft_mode_t::follower:
-=======
-    switch (mode) {
     case mode_t::follower:
         guarantee(match_indexes.empty(), "If we're a follower, `match_indexes` should "
             "be empty.");
->>>>>>> fca7d118
         break;
     case raft_mode_t::candidate:
         guarantee(current_term_leader_id.is_nil(), "if we have a leader we shouldn't be "
@@ -1097,11 +1050,7 @@
     if (ns.get().mode == raft_mode_t::leader) {
         std::set<raft_member_id_t> peers;
         network->get_connected_members()->read_all(
-<<<<<<< HEAD
             [&](const raft_member_id_t &member_id, const raft_network_state_t *) {
-=======
-            [&](const raft_member_id_t &member_id, const empty_value_t *) {
->>>>>>> fca7d118
                 peers.insert(member_id);
             });
         if (latest_state.get_ref().config.is_quorum(peers)) {
@@ -1151,16 +1100,12 @@
     /* `update_term()` changed `ps`, but we don't need to flush to stable storage
     immediately, because `candidate_run_election()` will do it. */
 
-<<<<<<< HEAD
-    ns.set_value(raft_network_state_t(raft_mode_t::candidate));
-=======
     if (!log_prefix.empty()) {
         logINF("%s: Starting a new Raft election for term %lu.",
             log_prefix.c_str(), ps.current_term);
     }
 
-    mode = mode_t::candidate;
->>>>>>> fca7d118
+    ns.set_value(raft_network_state_t(raft_mode_t::candidate));
 
     /* While we're candidate or leader, we'll never update our log in response to an RPC.
     */
@@ -1314,15 +1259,11 @@
 
     ns.set_value(raft_network_state_t(raft_mode_t::follower));
 
-<<<<<<< HEAD
-    /* Now that `mode` has switched to `raft_mode_t::leader`, we might need to flip
-=======
     /* `match_indexes` is supposed to be empty when we're not leader. This rule isn't
     strictly necessary; it's basically a sanity check. */
     match_indexes.clear();
 
-    /* Now that `mode` has switched to `mode_leader`, we might need to flip
->>>>>>> fca7d118
+    /* Now that `mode` has switched to `raft_mode_t::leader`, we might need to flip
     `readiness_for_change`. */
     update_readiness_for_change();
 }
@@ -1369,11 +1310,7 @@
                     /* Don't bother trying to send an RPC until the peer is present in
                     `get_connected_members()`. */
                     network->get_connected_members()->run_key_until_satisfied(peer,
-<<<<<<< HEAD
                         [](const raft_network_state_t *x) { return x != nullptr; },
-=======
-                        [](const empty_value_t *x) { return x != nullptr; },
->>>>>>> fca7d118
                         request_vote_keepalive.get_drain_signal());
 
                     /* We're not holding the lock, but it's still safe to access these
@@ -1403,26 +1340,13 @@
                             &reply_wrapper.reply);
                     guarantee(reply != nullptr, "Got wrong type of RPC response");
 
-<<<<<<< HEAD
-                    new_mutex_acq_t mutex_acq_2(
-                        &mutex, request_vote_keepalive.get_drain_signal());
-                    DEBUG_ONLY_CODE(this->check_invariants(&mutex_acq_2));
-                    /* We might soon be leader, but we shouldn't be leader quite yet */
-                    guarantee(ns.get().mode == raft_mode_t::candidate);
-
-                    if (this->candidate_or_leader_note_term(reply->term, &mutex_acq_2)) {
-                        /* We got a response with a higher term than our current term.
-                        `candidate_and_leader_coro()` will be interrupted soon. */
-                        return;
-                    }
-=======
                     {
                         new_mutex_acq_t mutex_acq_2(
                             &mutex, request_vote_keepalive.get_drain_signal());
                         DEBUG_ONLY_CODE(this->check_invariants(&mutex_acq_2));
                         /* We might soon be leader, but we shouldn't be leader quite yet
                         */
-                        guarantee(mode == mode_t::candidate);
+                        guarantee(ns.get().mode == mode_t::candidate);
 
                         if (this->candidate_or_leader_note_term(
                                 reply->term, &mutex_acq_2)) {
@@ -1431,7 +1355,6 @@
                             */
                             return;
                         }
->>>>>>> fca7d118
 
                         if (reply->vote_granted) {
                             votes_for_us.insert(peer);
@@ -1551,13 +1474,8 @@
         auto_drainer_t::lock_t update_keepalive) {
     try {
         guarantee(peer != this_member_id);
-<<<<<<< HEAD
         guarantee(ns.get().mode == raft_mode_t::leader);
-        guarantee(match_indexes->count(peer) == 1);
-=======
-        guarantee(mode == mode_t::leader);
         guarantee(match_indexes.count(peer) == 1);
->>>>>>> fca7d118
         scoped_ptr_t<new_mutex_acq_t> mutex_acq(
             new new_mutex_acq_t(&mutex, update_keepalive.get_drain_signal()));
         DEBUG_ONLY_CODE(check_invariants(mutex_acq.get()));
@@ -1601,11 +1519,7 @@
             DEBUG_ONLY_CODE(check_invariants(mutex_acq.get()));
             mutex_acq.reset();
             network->get_connected_members()->run_key_until_satisfied(peer,
-<<<<<<< HEAD
                 [](const raft_network_state_t *x) { return x != nullptr; },
-=======
-                [](const empty_value_t *x) { return x != nullptr; },
->>>>>>> fca7d118
                 update_keepalive.get_drain_signal());
             mutex_acq.init(
                 new new_mutex_acq_t(&mutex, update_keepalive.get_drain_signal()));
