#ifndef CLUSTERING_ADMINISTRATION_NAMESPACE_METADATA_HPP_
#define CLUSTERING_ADMINISTRATION_NAMESPACE_METADATA_HPP_

#include <map>

#include "utils.hpp"
#include <boost/bind.hpp>

#include "clustering/administration/datacenter_metadata.hpp"
#include "clustering/administration/http/json_adapters.hpp"
#include "clustering/administration/persistable_blueprint.hpp"
#include "clustering/immediate_consistency/branch/metadata.hpp"
#include "clustering/immediate_consistency/query/metadata.hpp"
#include "clustering/reactor/blueprint.hpp"
#include "clustering/reactor/directory_echo.hpp"
#include "clustering/reactor/json_adapters.hpp"
#include "clustering/reactor/metadata.hpp"
#include "containers/uuid.hpp"
#include "http/json/json_adapter.hpp"
#include "rpc/semilattice/joins/deletable.hpp"
#include "rpc/semilattice/joins/macros.hpp"
#include "rpc/semilattice/joins/map.hpp"
#include "rpc/semilattice/joins/vclock.hpp"
#include "rpc/serialize_macros.hpp"

typedef uuid_t namespace_id_t;

/* This is the metadata for a single namespace of a specific protocol. */

/* If you change this data structure, you must also update
`clustering/administration/issues/vector_clock_conflict.hpp`. */

template<class protocol_t>
class namespace_semilattice_metadata_t {
public:
    vclock_t<persistable_blueprint_t<protocol_t> > blueprint;
    vclock_t<datacenter_id_t> primary_datacenter;
    vclock_t<std::map<datacenter_id_t, int> > replica_affinities;
    vclock_t<std::map<datacenter_id_t, int> > ack_expectations;
    vclock_t<std::set<typename protocol_t::region_t> > shards;
    vclock_t<std::string> name;
    vclock_t<int> port;
    vclock_t<region_map_t<protocol_t, machine_id_t> > primary_pinnings;
    vclock_t<region_map_t<protocol_t, std::set<machine_id_t> > > secondary_pinnings;
    vclock_t<std::string> primary_key; //TODO this should actually never be changed...

    RDB_MAKE_ME_SERIALIZABLE_10(blueprint, primary_datacenter, replica_affinities, ack_expectations, shards, name, port, primary_pinnings, secondary_pinnings, primary_key);
};

template<class protocol_t>
RDB_MAKE_SEMILATTICE_JOINABLE_10(namespace_semilattice_metadata_t<protocol_t>, blueprint, primary_datacenter, replica_affinities, ack_expectations, shards, name, port, primary_pinnings, secondary_pinnings, primary_key);

template<class protocol_t>
RDB_MAKE_EQUALITY_COMPARABLE_10(namespace_semilattice_metadata_t<protocol_t>, blueprint, primary_datacenter, replica_affinities, ack_expectations, shards, name, port, primary_pinnings, secondary_pinnings, primary_key);

//json adapter concept for namespace_semilattice_metadata_t
template <class ctx_t, class protocol_t>
typename json_adapter_if_t<ctx_t>::json_adapter_map_t get_json_subfields(namespace_semilattice_metadata_t<protocol_t> *target, const ctx_t &) {
    typename json_adapter_if_t<ctx_t>::json_adapter_map_t res;
    res["blueprint"] = boost::shared_ptr<json_adapter_if_t<ctx_t> >(new json_read_only_adapter_t<vclock_t<persistable_blueprint_t<protocol_t> >, ctx_t>(&target->blueprint));
    res["primary_uuid"] = boost::shared_ptr<json_adapter_if_t<ctx_t> >(new json_vclock_adapter_t<datacenter_id_t, ctx_t>(&target->primary_datacenter));
    res["replica_affinities"] = boost::shared_ptr<json_adapter_if_t<ctx_t> >(new json_vclock_adapter_t<std::map<datacenter_id_t, int>, ctx_t>(&target->replica_affinities));
    res["ack_expectations"] = boost::shared_ptr<json_adapter_if_t<ctx_t> >(new json_vclock_adapter_t<std::map<datacenter_id_t, int>, ctx_t>(&target->ack_expectations));
    res["name"] = boost::shared_ptr<json_adapter_if_t<ctx_t> >(new json_vclock_adapter_t<std::string, ctx_t>(&target->name));
    res["shards"] = boost::shared_ptr<json_adapter_if_t<ctx_t> >(new json_vclock_adapter_t<std::set<typename protocol_t::region_t>, ctx_t>(&target->shards));
    res["port"] = boost::shared_ptr<json_adapter_if_t<ctx_t> >(new json_vclock_adapter_t<int, ctx_t>(&target->port));
    res["primary_pinnings"] = boost::shared_ptr<json_adapter_if_t<ctx_t> >(new json_vclock_adapter_t<region_map_t<protocol_t, machine_id_t>, ctx_t>(&target->primary_pinnings));
    res["secondary_pinnings"] = boost::shared_ptr<json_adapter_if_t<ctx_t> >(new json_vclock_adapter_t<region_map_t<protocol_t, std::set<machine_id_t> >, ctx_t>(&target->secondary_pinnings));
    res["primary_key"] = boost::shared_ptr<json_adapter_if_t<ctx_t> >(new json_read_only_adapter_t<vclock_t<std::string>, ctx_t>(&target->primary_key));
    return res;
}

template <class ctx_t, class protocol_t>
cJSON *render_as_json(namespace_semilattice_metadata_t<protocol_t> *target, const ctx_t &ctx) {
    return render_as_directory(target, ctx);
}

template <class ctx_t, class protocol_t>
void apply_json_to(cJSON *change, namespace_semilattice_metadata_t<protocol_t> *target, const ctx_t &ctx) {
    apply_as_directory(change, target, ctx);
}

template <class ctx_t, class protocol_t>
void on_subfield_change(namespace_semilattice_metadata_t<protocol_t> *, const ctx_t &) { }

/* This is the metadata for all of the namespaces of a specific protocol. */
template <class protocol_t>
class namespaces_semilattice_metadata_t {
public:
    typedef std::map<namespace_id_t, deletable_t<namespace_semilattice_metadata_t<protocol_t> > > namespace_map_t;
    namespace_map_t namespaces;

<<<<<<< HEAD
    /* If a name uniquely identifies a namespace then return it, otherwise
     * return nothing. */
    boost::optional<std::pair<namespace_id_t, deletable_t<namespace_semilattice_metadata_t<protocol_t> > > > get_namespace_by_name(std::string name) {
        boost::optional<std::pair<namespace_id_t, deletable_t<namespace_semilattice_metadata_t<protocol_t> > > >  res;
        for (typename namespace_map_t::iterator it  = namespaces.begin();
                                                it != namespaces.end();
                                                ++it) {
            if (it->second.is_deleted() || it->second.get().name.in_conflict()) {
                return boost::optional<std::pair<namespace_id_t, deletable_t<namespace_semilattice_metadata_t<protocol_t> > > > ();
            }

            if (it->second.get().name.get() == name) {
                if (!res) {
                    res = *it;
                } else {
                    return boost::optional<std::pair<namespace_id_t, deletable_t<namespace_semilattice_metadata_t<protocol_t> > > >();
                }
            }
        }
        return res;
    }

    branch_history_t<protocol_t> branch_history;

    RDB_MAKE_ME_SERIALIZABLE_2(namespaces, branch_history);
=======
    RDB_MAKE_ME_SERIALIZABLE_1(namespaces);
>>>>>>> 3864cb74
};

template<class protocol_t>
RDB_MAKE_SEMILATTICE_JOINABLE_1(namespaces_semilattice_metadata_t<protocol_t>, namespaces);

template<class protocol_t>
RDB_MAKE_EQUALITY_COMPARABLE_1(namespaces_semilattice_metadata_t<protocol_t>, namespaces);

// json adapter concept for namespaces_semilattice_metadata_t

template <class ctx_t, class protocol_t>
typename json_adapter_if_t<ctx_t>::json_adapter_map_t get_json_subfields(namespaces_semilattice_metadata_t<protocol_t> *target, const ctx_t &ctx) {
    namespace_semilattice_metadata_t<protocol_t> default_namespace;
    std::set<typename protocol_t::region_t> default_shards;
    default_shards.insert(protocol_t::region_t::universe());
    default_namespace.shards = default_namespace.shards.make_new_version(default_shards, ctx.us);

    deletable_t<namespace_semilattice_metadata_t<protocol_t> > default_ns_in_deletable(default_namespace);
    return json_adapter_with_inserter_t<typename namespaces_semilattice_metadata_t<protocol_t>::namespace_map_t, ctx_t>(&target->namespaces, boost::bind(&generate_uuid), default_ns_in_deletable).get_subfields(ctx);
}

template <class ctx_t, class protocol_t>
cJSON *render_as_json(namespaces_semilattice_metadata_t<protocol_t> *target, const ctx_t &ctx) {
    return render_as_json(&target->namespaces, ctx);
}

template <class ctx_t, class protocol_t>
void apply_json_to(cJSON *change, namespaces_semilattice_metadata_t<protocol_t> *target, const ctx_t &ctx) {
    apply_as_directory(change, &target->namespaces, ctx);
}

template <class ctx_t, class protocol_t>
void on_subfield_change(namespaces_semilattice_metadata_t<protocol_t> *target, const ctx_t &ctx) {
    on_subfield_change(&target->namespaces, ctx);
}

template <class protocol_t>
class namespaces_directory_metadata_t {
public:
    typedef std::map<namespace_id_t, directory_echo_wrapper_t<reactor_business_card_t<protocol_t> > > reactor_bcards_map_t;

    reactor_bcards_map_t reactor_bcards;

    RDB_MAKE_ME_SERIALIZABLE_1(reactor_bcards);
};

struct namespace_metadata_ctx_t {
    uuid_t us;
    explicit namespace_metadata_ctx_t(uuid_t _us)
        : us(_us)
    { }
};

// json adapter concept for namespaces_directory_metadata_t

template <class ctx_t, class protocol_t>
typename json_adapter_if_t<ctx_t>::json_adapter_map_t get_json_subfields(namespaces_directory_metadata_t<protocol_t> *target, UNUSED const ctx_t &ctx) {
    typename json_adapter_if_t<ctx_t>::json_adapter_map_t res;
    res["reactor_bcards"] = boost::shared_ptr<json_adapter_if_t<ctx_t> >(new json_read_only_adapter_t<std::map<namespace_id_t, directory_echo_wrapper_t<reactor_business_card_t<protocol_t> > >, ctx_t>(&target->reactor_bcards));
    return res;
}

template <class ctx_t, class protocol_t>
cJSON *render_as_json(namespaces_directory_metadata_t<protocol_t> *target, const ctx_t &ctx) {
    return render_as_directory(target, ctx);
}

template <class ctx_t, class protocol_t>
void apply_json_to(cJSON *change, namespaces_directory_metadata_t<protocol_t> *target, const ctx_t &ctx) {
    apply_as_directory(change, target, ctx);
}

template <class ctx_t, class protocol_t>
void on_subfield_change(UNUSED namespaces_directory_metadata_t<protocol_t> *target, UNUSED const ctx_t &ctx) { }

#endif /* CLUSTERING_ADMINISTRATION_NAMESPACE_METADATA_HPP_ */<|MERGE_RESOLUTION|>--- conflicted
+++ resolved
@@ -90,7 +90,6 @@
     typedef std::map<namespace_id_t, deletable_t<namespace_semilattice_metadata_t<protocol_t> > > namespace_map_t;
     namespace_map_t namespaces;
 
-<<<<<<< HEAD
     /* If a name uniquely identifies a namespace then return it, otherwise
      * return nothing. */
     boost::optional<std::pair<namespace_id_t, deletable_t<namespace_semilattice_metadata_t<protocol_t> > > > get_namespace_by_name(std::string name) {
@@ -113,12 +112,7 @@
         return res;
     }
 
-    branch_history_t<protocol_t> branch_history;
-
-    RDB_MAKE_ME_SERIALIZABLE_2(namespaces, branch_history);
-=======
     RDB_MAKE_ME_SERIALIZABLE_1(namespaces);
->>>>>>> 3864cb74
 };
 
 template<class protocol_t>
