--- conflicted
+++ resolved
@@ -41,32 +41,32 @@
 
 RDB_IMPL_SERIALIZABLE_3(table_config_t::shard_t,
                         split_point, replica_names, director_names);
-template void serialize<cluster_version_t::v1_14_is_latest>(
+template void serialize<cluster_version_t::v1_15_is_latest>(
             write_message_t *, const table_config_t::shard_t &);
-template archive_result_t deserialize<cluster_version_t::v1_14_is_latest>(
+template archive_result_t deserialize<cluster_version_t::v1_15_is_latest>(
             read_stream_t *, table_config_t::shard_t *);
 RDB_IMPL_EQUALITY_COMPARABLE_3(table_config_t::shard_t,
                                split_point, replica_names, director_names);
 
 RDB_IMPL_SERIALIZABLE_1(table_config_t, shards);
-template void serialize<cluster_version_t::v1_14_is_latest>(
+template void serialize<cluster_version_t::v1_15_is_latest>(
             write_message_t *, const table_config_t &);
-template archive_result_t deserialize<cluster_version_t::v1_14_is_latest>(
+template archive_result_t deserialize<cluster_version_t::v1_15_is_latest>(
             read_stream_t *, table_config_t *);
 RDB_IMPL_EQUALITY_COMPARABLE_1(table_config_t, shards);
 
 RDB_IMPL_SERIALIZABLE_2(table_replication_info_t, config, chosen_directors);
-template void serialize<cluster_version_t::v1_14_is_latest>(
+template void serialize<cluster_version_t::v1_15_is_latest>(
             write_message_t *, const table_replication_info_t &);
-template archive_result_t deserialize<cluster_version_t::v1_14_is_latest>(
+template archive_result_t deserialize<cluster_version_t::v1_15_is_latest>(
             read_stream_t *, table_replication_info_t *);
 RDB_IMPL_EQUALITY_COMPARABLE_2(table_replication_info_t, config, chosen_directors);
 
 RDB_IMPL_SERIALIZABLE_4(namespace_semilattice_metadata_t,
                         name, database, primary_key, replication_info);
-template void serialize<cluster_version_t::v1_14_is_latest>(
+template void serialize<cluster_version_t::v1_15_is_latest>(
             write_message_t *, const namespace_semilattice_metadata_t &);
-template archive_result_t deserialize<cluster_version_t::v1_14_is_latest>(
+template archive_result_t deserialize<cluster_version_t::v1_15_is_latest>(
             read_stream_t *, namespace_semilattice_metadata_t *);
 
 RDB_IMPL_SEMILATTICE_JOINABLE_4(
@@ -77,9 +77,9 @@
         name, database, primary_key, replication_info);
 
 RDB_IMPL_SERIALIZABLE_1(namespaces_semilattice_metadata_t, namespaces);
-template void serialize<cluster_version_t::v1_14_is_latest>(
+template void serialize<cluster_version_t::v1_15_is_latest>(
             write_message_t *, const namespaces_semilattice_metadata_t &);
-template archive_result_t deserialize<cluster_version_t::v1_14_is_latest>(
+template archive_result_t deserialize<cluster_version_t::v1_15_is_latest>(
             read_stream_t *, namespaces_semilattice_metadata_t *);
 RDB_IMPL_SEMILATTICE_JOINABLE_1(namespaces_semilattice_metadata_t, namespaces);
 RDB_IMPL_EQUALITY_COMPARABLE_1(namespaces_semilattice_metadata_t, namespaces);
@@ -90,9 +90,9 @@
 RDB_IMPL_SERIALIZABLE_4(
         cluster_semilattice_metadata_t, rdb_namespaces, machines, datacenters,
         databases);
-template void serialize<cluster_version_t::v1_14_is_latest>(
+template void serialize<cluster_version_t::v1_15_is_latest>(
             write_message_t *, const cluster_semilattice_metadata_t &);
-template archive_result_t deserialize<cluster_version_t::v1_14_is_latest>(
+template archive_result_t deserialize<cluster_version_t::v1_15_is_latest>(
             read_stream_t *, cluster_semilattice_metadata_t *);
 RDB_IMPL_SEMILATTICE_JOINABLE_4(cluster_semilattice_metadata_t,
                                 rdb_namespaces, machines, datacenters, databases);
@@ -103,19 +103,11 @@
 RDB_IMPL_SEMILATTICE_JOINABLE_1(auth_semilattice_metadata_t, auth_key);
 RDB_IMPL_EQUALITY_COMPARABLE_1(auth_semilattice_metadata_t, auth_key);
 
-<<<<<<< HEAD
-RDB_IMPL_SERIALIZABLE_10(cluster_directory_metadata_t,
+RDB_IMPL_SERIALIZABLE_11(cluster_directory_metadata_t,
                          rdb_namespaces, machine_id, peer_id, cache_size, ips,
-                         get_stats_mailbox_address, log_mailbox,
-                         server_name_business_card, local_issues, peer_type);
-=======
-RDB_IMPL_SERIALIZABLE_12(cluster_directory_metadata_t,
-                         rdb_namespaces, machine_id, peer_id, cache_size,
-                         ips, get_stats_mailbox_address,
-                         semilattice_change_mailbox, auth_change_mailbox,
-                         get_outdated_indexes_mailbox,
-                         log_mailbox, local_issues, peer_type);
->>>>>>> e50556c7
+                         get_stats_mailbox_address, get_outdated_indexes_mailbox,
+                         log_mailbox, server_name_business_card, local_issues,
+                         peer_type);
 INSTANTIATE_SERIALIZABLE_FOR_CLUSTER(cluster_directory_metadata_t);
 
 bool ack_expectation_t::operator==(ack_expectation_t other) const {
