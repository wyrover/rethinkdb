// Copyright 2010-2013 RethinkDB, all rights reserved.
#include "clustering/administration/main/command_line.hpp"

#include <ftw.h>
#include <signal.h>
#include <stdio.h>
#include <stdlib.h>
#include <sys/stat.h>
#include <sys/types.h>

#include <fstream>  // NOLINT(readability/streams). Needed for use with program_options.  Sorry.

#include "errors.hpp"
#include <boost/bind.hpp>
#include <boost/program_options.hpp>

#include "arch/io/disk.hpp"
#include "arch/os_signal.hpp"
#include "arch/runtime/starter.hpp"
#include "clustering/administration/cli/admin_command_parser.hpp"
#include "clustering/administration/main/names.hpp"
#include "clustering/administration/main/import.hpp"
#include "clustering/administration/main/json_import.hpp"
#include "clustering/administration/main/ports.hpp"
#include "clustering/administration/main/serve.hpp"
#include "clustering/administration/metadata.hpp"
#include "clustering/administration/logger.hpp"
#include "clustering/administration/persist.hpp"
#include "logger.hpp"
#include "extproc/spawner.hpp"
#include "mock/dummy_protocol.hpp"
#include "utils.hpp"
#include "help.hpp"

namespace po = boost::program_options;

int delete_all_helper(const char *path, UNUSED const struct stat *ptr, UNUSED const int flag, UNUSED FTW *ftw) {
    int res = ::remove(path);
    guarantee_err(res == 0, "remove syscall failed");
    return 0;
}

void delete_all(const char *path) {
    // max_openfd is ignored on OS X (which claims the parameter specifies the maximum traversal
    // depth) and used by Linux to limit the number of file descriptors that are open (by opening
    // and closing directories extra times if it needs to go deeper than that).
    const int max_openfd = 128;
    int res = nftw(path, delete_all_helper, max_openfd, FTW_PHYS | FTW_MOUNT | FTW_DEPTH);
    guarantee_err(res == 0 || errno == ENOENT, "Trouble while traversing and destroying temporary directory %s.", path);
}

std::string temporary_directory_path(const base_path_t& base_path) {
    return base_path.path() + "/tmp";
}

void recreate_temporary_directory(const base_path_t& base_path) {
    const std::string path = temporary_directory_path(base_path);

    delete_all(path.c_str());

    int res;
    do {
        res = mkdir(path.c_str(), 0755);
    } while (res == -1 && errno == EINTR);
    guarantee_err(res == 0, "mkdir of temporary directory %s failed", path.c_str());
}

template <typename T>
static inline boost::optional<T> optional_variable_value(const po::variable_value& var){
    return var.empty() ?
        boost::optional<T>() :
        boost::optional<T>(var.as<T>());
}

MUST_USE bool numwrite(const char *path, int number) {
    // Try to figure out what this function does.
    FILE *fp1 = fopen(path, "w");
    if (fp1 == NULL) {
        return false;
    }
    fprintf(fp1, "%d", number);
    fclose(fp1);
    return true;
}

static const char *pid_file = NULL;

void remove_pid_file() {
    if (pid_file) {
        remove(pid_file);
        pid_file = NULL;
    }
}

// write_pid_file registers remove_pid_file with atexit.
// Always call it after spawner_t::create to ensure correct behaviour.
int write_pid_file(const po::variables_map& vm) {
    if (vm.count("pid-file") && vm["pid-file"].as<std::string>().length()) {
        // Be very careful about modifying this. It is important that the code that removes the
        // pid-file only run if the checks here pass. Right now, this is guaranteed by the return on
        // failure here.
        if (pid_file) {
            fprintf(stderr, "ERROR: Attempting to write pid-file twice.\n");
            return EXIT_FAILURE;
        }
        if (!access(vm["pid-file"].as<std::string>().c_str(), F_OK)) {
            fprintf(stderr, "ERROR: The pid-file specified already exists. This might mean that an instance is already running.\n");
            return EXIT_FAILURE;
        }
        if (!numwrite(vm["pid-file"].as<std::string>().c_str(), getpid())) {
            fprintf(stderr, "ERROR: Writing to the specified pid-file failed.\n");
            return EXIT_FAILURE;
        }
        pid_file = vm["pid-file"].as<std::string>().c_str();
        atexit(remove_pid_file);
    }
    return EXIT_SUCCESS;
}

class host_and_port_t {
public:
    host_and_port_t(const std::string& h, int p) : host(h), port(p) { }
    std::string host;
    int port;
};

class serve_info_t {
public:
    serve_info_t(extproc::spawner_t::info_t *_spawner_info,
                 const std::vector<host_and_port_t> &_joins,
                 service_address_ports_t _ports,
                 std::string _web_assets,
                 boost::optional<std::string> _config_file):
        spawner_info(_spawner_info),
        joins(&_joins),
        ports(_ports),
        web_assets(_web_assets),
        config_file(_config_file) { }

    extproc::spawner_t::info_t *spawner_info;
    const std::vector<host_and_port_t> *joins;
    service_address_ports_t ports;
    std::string web_assets;
    boost::optional<std::string> config_file;
};

serializer_filepath_t metadata_file(const base_path_t& dirpath) {
    return serializer_filepath_t(dirpath, "metadata");
}

std::string get_logfilepath(const base_path_t& dirpath) {
    return dirpath.path() + "/log_file";
}

bool check_existence(const base_path_t& base_path) {
    return 0 == access(base_path.path().c_str(), F_OK);
}

std::string get_web_path(const po::variables_map& vm, char *argv[]) {
    // We check first for a run-time option, then check the home of the binary,
    //  and then we check in the install location if such a location was provided at compile time.
    path_t result;
    if (vm.count("web-static-directory")) {
        result = parse_as_path(vm["web-static-directory"].as<std::string>());
    } else {
        result = parse_as_path(argv[0]);
        result.nodes.pop_back();
        result.nodes.push_back(WEB_ASSETS_DIR_NAME);
        #ifdef WEBRESDIR
        std::string chkdir(WEBRESDIR);
        if ((access(render_as_path(result).c_str(), F_OK)) && (!access(chkdir.c_str(), F_OK))) {
            result = parse_as_path(chkdir);
        }
        #endif
    }

    return render_as_path(result);
}

class address_lookup_exc_t : public std::exception {
public:
    explicit address_lookup_exc_t(const std::string& data) : info(data) { }
    ~address_lookup_exc_t() throw () { }
    const char *what() const throw () { return info.c_str(); }
private:
    std::string info;
};

std::set<ip_address_t> get_local_addresses(const po::variables_map& vm) {
    std::vector<std::string> vector_filter;
    if (vm.count("bind") > 0) {
        vector_filter = vm["bind"].as<std::vector<std::string> >();
    }
    std::set<ip_address_t> set_filter;
    bool all = false;

    // Scan through specified bind options
    for (size_t i = 0; i < vector_filter.size(); ++i) {
        if (vector_filter[i] == "all") {
            all = true;
        } else {
            // Verify that all specified addresses are valid ip addresses
            struct in_addr addr;
            if (inet_pton(AF_INET, vector_filter[i].c_str(), &addr) == 1) {
                set_filter.insert(ip_address_t(addr));
            } else {
                throw address_lookup_exc_t(strprintf("bind ip address '%s' could not be parsed", vector_filter[i].c_str()));
            }
        }
    }

    std::set<ip_address_t> result = ip_address_t::get_local_addresses(set_filter, all);

    // Make sure that all specified addresses were found
    for (std::set<ip_address_t>::iterator i = set_filter.begin(); i != set_filter.end(); ++i) {
        if (result.find(*i) == result.end()) {
            throw address_lookup_exc_t(strprintf("could not find bind ip address '%s'", i->as_dotted_decimal().c_str()));
        }
    }

    if (result.empty()) {
        throw address_lookup_exc_t("no local addresses found to bind to");
    }

    // If we will use all local addresses, return an empty set, which is how tcp_listener_t does it
    if (all) {
        return std::set<ip_address_t>();
    }

    return result;
}

service_address_ports_t get_service_address_ports(const po::variables_map& vm) {
    // serve
    int cluster_port = vm["cluster-port"].as<int>();
    int http_port = vm["http-port"].as<int>();
    bool http_admin_is_disabled = vm.count("no-http-admin") > 0;
#ifndef NDEBUG
    int cluster_client_port = vm["client-port"].as<int>();
#else
    int cluster_client_port = port_defaults::client_port;
#endif
    // int reql_port = vm["reql-port"].as<int>();
    int reql_port = vm["driver-port"].as<int>();
    int port_offset = vm["port-offset"].as<int>();

    if (cluster_port != 0) {
        cluster_port += port_offset;
    }

    if (http_port != 0) {
        http_port += port_offset;
    }

    if (reql_port != 0) {
        reql_port += port_offset;
    }

    return service_address_ports_t(
        get_local_addresses(vm), cluster_port, cluster_client_port,
        http_admin_is_disabled, http_port, reql_port, port_offset);
}

void run_rethinkdb_create(const base_path_t &base_path, const name_string_t &machine_name, const io_backend_t io_backend, bool *const result_out) {
    machine_id_t our_machine_id = generate_uuid();
    logINF("Our machine ID: %s\n", uuid_to_str(our_machine_id).c_str());

    cluster_semilattice_metadata_t metadata;

    machine_semilattice_metadata_t machine_semilattice_metadata;
    machine_semilattice_metadata.name = machine_semilattice_metadata.name.make_new_version(machine_name, our_machine_id);
    machine_semilattice_metadata.datacenter = vclock_t<datacenter_id_t>(nil_uuid(), our_machine_id);
    metadata.machines.machines.insert(std::make_pair(our_machine_id, make_deletable(machine_semilattice_metadata)));

    scoped_ptr_t<io_backender_t> io_backender;
    make_io_backender(io_backend, &io_backender);

    perfmon_collection_t metadata_perfmon_collection;
    perfmon_membership_t metadata_perfmon_membership(&get_global_perfmon_collection(), &metadata_perfmon_collection, "metadata");

    try {
        metadata_persistence::persistent_file_t store(io_backender.get(), metadata_file(base_path), &metadata_perfmon_collection, our_machine_id, metadata);
        logINF("Created directory '%s' and a metadata file inside it.\n", base_path.path().c_str());
        *result_out = true;
    } catch (const metadata_persistence::file_in_use_exc_t &ex) {
        logINF("Directory '%s' is in use by another rethinkdb process.\n", base_path.path().c_str());
        *result_out = false;
    }
}

peer_address_set_t look_up_peers_addresses(const std::vector<host_and_port_t> &names) {
    peer_address_set_t peers;
    for (size_t i = 0; i < names.size(); ++i) {
        peers.insert(peer_address_t(ip_address_t::from_hostname(names[i].host),
                                    names[i].port));
    }
    return peers;
}

void run_rethinkdb_admin(const std::vector<host_and_port_t> &joins, int client_port, const std::vector<std::string>& command_args, bool exit_on_failure, bool *const result_out) {
    os_signal_cond_t sigint_cond;
    *result_out = true;
    std::string host_port;

    if (!joins.empty()) {
        host_port = strprintf("%s:%d", joins[0].host.c_str(), joins[0].port);
    }

    try {
        if (command_args.empty())
            admin_command_parser_t(host_port, look_up_peers_addresses(joins), client_port, &sigint_cond).run_console(exit_on_failure);
        else if (command_args[0] == admin_command_parser_t::complete_command)
            admin_command_parser_t(host_port, look_up_peers_addresses(joins), client_port, &sigint_cond).run_completion(command_args);
        else
            admin_command_parser_t(host_port, look_up_peers_addresses(joins), client_port, &sigint_cond).parse_and_run_command(command_args);
    } catch (const admin_no_connection_exc_t& ex) {
        // Don't use logging, because we might want to printout multiple lines and such, which the log system doesn't like
        fprintf(stderr, "%s\n", ex.what());
        fprintf(stderr, "valid --join option required to handle command, run 'rethinkdb admin help' for more information\n");
        *result_out = false;
    } catch (const std::exception& ex) {
        fprintf(stderr, "%s\n", ex.what());
        *result_out = false;
    }
}

void run_rethinkdb_import(extproc::spawner_t::info_t *spawner_info,
                          std::vector<host_and_port_t> joins,
                          const std::set<ip_address_t> &local_addresses,
                          int client_port,
                          json_import_target_t target,
                          std::string separators,
                          std::string input_filepath,
                          bool *result_out) {
    os_signal_cond_t sigint_cond;
    guarantee(!joins.empty());

    csv_to_json_importer_t importer(separators, input_filepath);

    // TODO: Make the peer port be configurable?
    try {
        *result_out = run_json_import(spawner_info,
                                      look_up_peers_addresses(joins),
                                      local_addresses,
                                      0,
                                      client_port,
                                      target,
                                      &importer,
                                      &sigint_cond);
    } catch (const host_lookup_exc_t &ex) {
        logERR("%s\n", ex.what());
        *result_out = false;
    } catch (const interrupted_exc_t &ex) {
        // This is only ok if we were interrupted by SIGINT, anything else should have been caught elsewhere
        if (sigint_cond.is_pulsed()) {
            logERR("Interrupted\n");
        } else {
            throw;
        }
    }
}

std::string uname_msr() {
    char buf[1024];
    static const std::string unknown = "unknown operating system\n";
    FILE *out = popen("uname -msr", "r");
    if (!out) return unknown;
    if (!fgets(buf, sizeof(buf), out)) return unknown;
    pclose(out);
    return buf;
}

void run_rethinkdb_serve(const base_path_t &base_path,
                         const io_backend_t io_backend,
                         const serve_info_t& serve_info,
                         const machine_id_t *our_machine_id,
                         const cluster_semilattice_metadata_t *semilattice_metadata,
                         bool *const result_out) {
    logINF("Running %s...\n", RETHINKDB_VERSION_STR);
    logINF("Running on %s", uname_msr().c_str());
    os_signal_cond_t sigint_cond;

    if (!check_existence(base_path)) {
        logERR("ERROR: The directory '%s' does not exist.  Run 'rethinkdb create -d \"%s\"' and try again.\n", base_path.path().c_str(), base_path.path().c_str());
        *result_out = false;
        return;
    }

    logINF("Loading data from directory %s\n", base_path.path().c_str());

    scoped_ptr_t<io_backender_t> io_backender;
    make_io_backender(io_backend, &io_backender);

    perfmon_collection_t metadata_perfmon_collection;
    perfmon_membership_t metadata_perfmon_membership(&get_global_perfmon_collection(), &metadata_perfmon_collection, "metadata");

    try {
        scoped_ptr_t<metadata_persistence::persistent_file_t> store;
        if (our_machine_id && semilattice_metadata) {
            store.init(new metadata_persistence::persistent_file_t(io_backender.get(),
                                                                   metadata_file(base_path),
                                                                   &metadata_perfmon_collection,
                                                                   *our_machine_id,
                                                                   *semilattice_metadata));
        } else {
            store.init(new metadata_persistence::persistent_file_t(io_backender.get(),
                                                                   metadata_file(base_path),
                                                                   &metadata_perfmon_collection));
        }

        *result_out = serve(serve_info.spawner_info,
                            io_backender.get(),
                            base_path, store.get(),
                            look_up_peers_addresses(*serve_info.joins),
                            serve_info.ports,
                            store->read_machine_id(),
                            store->read_metadata(),
                            serve_info.web_assets,
                            &sigint_cond,
                            serve_info.config_file);

    } catch (const metadata_persistence::file_in_use_exc_t &ex) {
        logINF("Directory '%s' is in use by another rethinkdb process.\n", base_path.path().c_str());
        *result_out = false;
    } catch (const host_lookup_exc_t &ex) {
        logERR("%s\n", ex.what());
        *result_out = false;
    }
}

void run_rethinkdb_porcelain(const base_path_t &base_path,
                             const name_string_t &machine_name,
                             const io_backend_t io_backend,
                             const bool new_directory,
                             const serve_info_t &serve_info,
                             bool *const result_out) {
    if (!new_directory) {
        run_rethinkdb_serve(base_path, io_backend, serve_info, NULL, NULL, result_out);
    } else {
        logINF("Creating directory %s\n", base_path.path().c_str());

        machine_id_t our_machine_id = generate_uuid();

        cluster_semilattice_metadata_t semilattice_metadata;

        machine_semilattice_metadata_t our_machine_metadata;
        our_machine_metadata.name = vclock_t<name_string_t>(machine_name, our_machine_id);
        our_machine_metadata.datacenter = vclock_t<datacenter_id_t>(nil_uuid(), our_machine_id);
        semilattice_metadata.machines.machines.insert(std::make_pair(our_machine_id, make_deletable(our_machine_metadata)));
        if (serve_info.joins->empty()) {
            logINF("Creating a default database for your convenience. (This is because you ran 'rethinkdb' "
                   "without 'create', 'serve', or '--join', and the directory '%s' did not already exist.)\n",
                   base_path.path().c_str());

            /* Create a test database. */
            database_id_t database_id = generate_uuid();
            database_semilattice_metadata_t database_metadata;
            name_string_t db_name;
            bool db_name_success = db_name.assign_value("test");
            guarantee(db_name_success);
            database_metadata.name = vclock_t<name_string_t>(db_name, our_machine_id);
            semilattice_metadata.databases.databases.insert(std::make_pair(
                database_id,
                deletable_t<database_semilattice_metadata_t>(database_metadata)));
        }

        run_rethinkdb_serve(base_path, io_backend, serve_info,
                            &our_machine_id, &semilattice_metadata, result_out);
    }
}

void run_rethinkdb_proxy(const serve_info_t &serve_info, bool *const result_out) {
    os_signal_cond_t sigint_cond;
    guarantee(!serve_info.joins->empty());

    try {
        *result_out = serve_proxy(serve_info.spawner_info,
                                  look_up_peers_addresses(*serve_info.joins),
                                  serve_info.ports,
                                  generate_uuid(), cluster_semilattice_metadata_t(),
                                  serve_info.web_assets,
                                  &sigint_cond,
                                  serve_info.config_file);
    } catch (const host_lookup_exc_t &ex) {
        logERR("%s\n", ex.what());
        *result_out = false;
    }
}

po::options_description get_machine_options() {
    po::options_description desc("Machine name options");
    desc.add_options()
        ("machine-name,n", po::value<std::string>()->default_value(get_random_machine_name()), "the name for this machine (as will appear in the metadata).");
    return desc;
}

// A separate version of this for help since we don't have fine-tuned control over default options blah blah blah
po::options_description get_machine_options_visible() {
    po::options_description desc("Machine name options");
    desc.add_options()
        ("machine-name,n", po::value<std::string>(), "the name for this machine (as will appear in the metadata).  If not specified, it will be randomly chosen from a short list of names.");
    return desc;
}

po::options_description get_file_options() {
    po::options_description desc("File path options");
    desc.add_options()
        ("directory,d", po::value<std::string>()->default_value("rethinkdb_data"), "specify directory to store data and metadata");
    return desc;
}

po::options_description get_config_file_options() {
    po::options_description desc("Configuration file options");
    desc.add_options()
        ("config-file", po::value<std::string>(), "take options from a configuration file");
    return desc;
}

po::options_description config_file_attach_wrapper(po::options_description desc) {
    desc.add(get_config_file_options());
    return desc;
}

/* This allows `host_and_port_t` to be used as a command-line argument with
`boost::program_options`. */
void validate(boost::any& value_out, const std::vector<std::string>& words,
        host_and_port_t *, int)
{
    po::validators::check_first_occurrence(value_out);
    const std::string& word = po::validators::get_single_string(words);
    size_t colon_loc = word.find_first_of(':');
    if (colon_loc != std::string::npos) {
        std::string host = word.substr(0, colon_loc);
        int port = atoi(word.substr(colon_loc + 1).c_str());
        if (host.size() != 0 && port != 0) {
            value_out = host_and_port_t(host, port);
            return;
        }
    }

#if BOOST_VERSION >= 104200
    throw po::validation_error(po::validation_error::invalid_option_value, word);
#else
    throw po::validation_error("Invalid option value: " + word);
#endif
}

po::options_description get_web_options() {
    po::options_description desc("Web options");
    desc.add_options()
        ("web-static-directory", po::value<std::string>(), "specify directory from which to serve web resources")
        ("http-port", po::value<int>()->default_value(port_defaults::http_port), "port for http admin console")
        ("no-http-admin", "disable http admin console");
    return desc;
}

po::options_description get_web_options_visible() {
    po::options_description desc("Web options");
    desc.add_options()
        ("http-port", po::value<int>()->default_value(port_defaults::http_port), "port for http admin console")
        ("no-http-admin", "disable http admin console");
    return desc;
}

po::options_description get_network_options() {
    po::options_description desc("Network options");
    desc.add_options()
        ("bind", po::value<std::vector<std::string> >()->composing(), "add the address of a local interface to listen on when accepting connections, may be 'all' or an IP address, loopback addresses are enabled by default")
        ("cluster-port", po::value<int>()->default_value(port_defaults::peer_port), "port for receiving connections from other nodes")
        DEBUG_ONLY(("client-port", po::value<int>()->default_value(port_defaults::client_port), "port to use when connecting to other nodes (for development)"))
        ("driver-port", po::value<int>()->default_value(port_defaults::reql_port), "port for rethinkdb protocol for client drivers")
        ("join,j", po::value<std::vector<host_and_port_t> >()->composing(), "host:port of a node that we will connect to")
        ("port-offset,o", po::value<int>()->default_value(port_defaults::port_offset), "all ports used locally will have this value added");
    return desc;
}

po::options_description get_disk_options() {
    po::options_description desc("Disk I/O options");
    desc.add_options()
        ("io-backend", po::value<std::string>()->default_value("pool"), "event backend to use: native or pool.");
    return desc;
}

po::options_description get_cpu_options() {
    po::options_description desc("CPU options");
    desc.add_options()
        ("cores,c", po::value<int>()->default_value(get_cpu_count()), "the number of cores to utilize");
    return desc;
}

po::options_description get_service_options() {
    po::options_description desc("Service options");
    desc.add_options()
        ("pid-file", po::value<std::string>(), "specify a file in which to stash the pid when the process is running");
    return desc;
}

po::options_description get_help_options() {
    po::options_description desc("Help options");
    desc.add_options()
        ("help,h", "show command-line options instead of running rethinkdb");
    return desc;
}

po::options_description get_rethinkdb_create_options() {
    po::options_description desc("Allowed options");
    desc.add(get_file_options());
    desc.add(get_machine_options());
    desc.add(get_disk_options());
    desc.add(get_help_options());
    return desc;
}

po::options_description get_rethinkdb_create_options_visible() {
    po::options_description desc("Allowed options");
    desc.add(get_file_options());
    desc.add(get_machine_options_visible());
    desc.add(get_help_options());
#ifdef AIOSUPPORT
    desc.add(get_disk_options());
#endif // AIOSUPPORT
    return desc;
}

po::options_description get_rethinkdb_serve_options() {
    po::options_description desc("Allowed options");
    desc.add(get_file_options());
    desc.add(get_network_options());
    desc.add(get_web_options());
    desc.add(get_disk_options());
    desc.add(get_cpu_options());
    desc.add(get_service_options());
    desc.add(get_help_options());
    return desc;
}

po::options_description get_rethinkdb_serve_options_visible() {
    po::options_description desc("Allowed options");
    desc.add(get_file_options());
    desc.add(get_network_options());
    desc.add(get_web_options_visible());
#ifdef AIOSUPPORT
    desc.add(get_disk_options());
#endif // AIOSUPPORT
    desc.add(get_cpu_options());
    desc.add(get_service_options());
    desc.add(get_help_options());
    return desc;
}

po::options_description get_rethinkdb_proxy_options() {
    po::options_description desc("Allowed options");
    desc.add(get_network_options());
    desc.add(get_web_options());
    desc.add(get_service_options());
    desc.add(get_help_options());
    desc.add_options()
        ("log-file", po::value<std::string>()->default_value("log_file"), "specify log file");
    return desc;
}

po::options_description get_rethinkdb_proxy_options_visible() {
    po::options_description desc("Allowed options");
    desc.add(get_network_options());
    desc.add(get_web_options_visible());
    desc.add(get_service_options());
    desc.add(get_help_options());
    desc.add_options()
        ("log-file", po::value<std::string>()->default_value("log_file"), "specify log file");
    return desc;
}

po::options_description get_rethinkdb_admin_options() {
    po::options_description desc("Allowed options");
    desc.add_options()
        DEBUG_ONLY(("client-port", po::value<int>()->default_value(port_defaults::client_port), "port to use when connecting to other nodes (for development)"))
        ("join,j", po::value<std::vector<host_and_port_t> >()->composing(), "host:port of a node that we will connect to")
        ("exit-failure,x", po::value<bool>()->zero_tokens(), "exit with an error code immediately if a command fails");
    return desc;
}

po::options_description get_rethinkdb_import_options() {
    po::options_description desc("Allowed options");
    desc.add_options()
        DEBUG_ONLY(("client-port", po::value<int>()->default_value(port_defaults::client_port), "port to use when connecting to other nodes (for development)"))
        ("join,j", po::value<std::vector<host_and_port_t> >()->composing(), "host:port of a node that we will connect to")
        // Default value of empty string?  Because who knows what the duck it returns with
        // no default value.  Or am I supposed to wade my way back into the
        // program_options documentation again?
        // A default value is not required. One can check vm.count("thing") in order to determine whether the user has supplied the option. --Juggernaut
        ("table", po::value<std::string>()->default_value(""), "the database and table into which to import, of the format 'database.table'")
        ("datacenter", po::value<std::string>()->default_value(""), "the datacenter into which to create a table")
        ("primary-key", po::value<std::string>()->default_value("id"), "the primary key to create a new table with, or expected primary key")
        ("separators,s", po::value<std::string>()->default_value("\t,"), "list of characters to be used as whitespace -- uses \"\\t,\" by default")
        ("input-file", po::value<std::string>()->default_value(""), "the csv input file");
    desc.add(get_help_options());

    return desc;
}

po::options_description get_rethinkdb_porcelain_options() {
    po::options_description desc("Allowed options");
    desc.add(get_file_options());
    desc.add(get_machine_options());
    desc.add(get_network_options());
    desc.add(get_web_options());
    desc.add(get_disk_options());
    desc.add(get_cpu_options());
    desc.add(get_service_options());
    desc.add(get_help_options());
    return desc;
}

po::options_description get_rethinkdb_porcelain_options_visible() {
    po::options_description desc("Allowed options");
    desc.add(get_file_options());
    desc.add(get_machine_options_visible());
    desc.add(get_network_options());
    desc.add(get_web_options_visible());
#ifdef AIOSUPPORT
    desc.add(get_disk_options());
#endif // AIOSUPPORT
    desc.add(get_cpu_options());
    desc.add(get_service_options());
    desc.add(get_help_options());
    return desc;
}

// Returns true upon success.
MUST_USE bool pull_io_backend_option(const po::variables_map& vm, io_backend_t *out) {
    std::string io_backend = vm["io-backend"].as<std::string>();
    if (io_backend == "pool") {
        *out = aio_pool;
    } else if (io_backend == "native") {
#ifdef AIOSUPPORT
        *out = aio_native;
#else
        return false;
#endif
    } else {
        return false;
    }

    return true;
}

MUST_USE bool parse_commands_flat(int argc, char *argv[], po::variables_map *vm, const po::options_description& options) {
    try {
        int style =
            po::command_line_style::default_style &
            ~po::command_line_style::allow_guessing;
        po::store(po::parse_command_line(argc, argv, options, style), *vm);
    } catch (const po::multiple_occurrences& ex) {
        fprintf(stderr, "flag specified too many times\n");
        return false;
    }
    return true;
}

MUST_USE bool parse_commands(int argc, char *argv[], po::variables_map *vm, const po::options_description& options) {
    if (parse_commands_flat(argc, argv, vm, options)) {
        po::notify(*vm);
    } else {
        return false;
    }
    return true;
}

MUST_USE bool parse_config_file_flat(const std::string & conf_file_name, po::variables_map *vm, const po::options_description& options) {

    if ((conf_file_name.length() == 0) || access(conf_file_name.c_str(), R_OK)) {
        return false;
    }
    std::ifstream conf_file(conf_file_name.c_str(), std::ifstream::in);
    if (conf_file.fail()) {
        return false;
    }
    try {
        po::store(po::parse_config_file(conf_file, options, true), *vm);
    } catch (const po::multiple_occurrences& ex) {
        fprintf(stderr, "flag specified too many times\n");
        conf_file.close();
        return false;
    } catch (...) {
        conf_file.close();
        throw;
    }
    return true;
}

MUST_USE bool parse_commands_deep(int argc, char *argv[], po::variables_map *vm, const po::options_description& options) {
    po::options_description opt2 = config_file_attach_wrapper(options);
    try {
        int style =
            po::command_line_style::default_style &
            ~po::command_line_style::allow_guessing;
        po::store(po::parse_command_line(argc, argv, opt2, style), *vm);
        if (vm->count("config-file") && (*vm)["config-file"].as<std::string>().length()) {
            if (!parse_config_file_flat((*vm)["config-file"].as<std::string>(), vm, options)) {
                return false;
            }
        }
        po::notify(*vm);
    } catch (const po::multiple_occurrences& ex) {
        fprintf(stderr, "flag specified too many times\n");
        return false;
    }
    return true;
}

int main_rethinkdb_create(int argc, char *argv[]) {
    try {
        po::variables_map vm;
        if (!parse_commands_deep(argc, argv, &vm, get_rethinkdb_create_options())) {
            return EXIT_FAILURE;
        }

        if (vm.count("help") > 0) {
            help_rethinkdb_create();
            return EXIT_SUCCESS;
        }

<<<<<<< HEAD
    const base_path_t base_path(vm["directory"].as<std::string>());
    std::string logfilepath = get_logfilepath(base_path);
=======
        io_backend_t io_backend;
        if (!pull_io_backend_option(vm, &io_backend)) {
            fprintf(stderr, "ERROR: selected io-backend is invalid or unsupported.\n");
            return EXIT_FAILURE;
        }
>>>>>>> 5fdd9787

        const base_path_t base_path(vm["directory"].as<std::string>());
        std::string logfilepath = get_logfilepath(base_path);

        std::string machine_name_str = vm["machine-name"].as<std::string>();
        name_string_t machine_name;
        if (!machine_name.assign_value(machine_name_str)) {
            fprintf(stderr, "ERROR: machine-name '%s' is invalid.  (%s)", machine_name_str.c_str(), name_string_t::valid_char_msg);
            return EXIT_FAILURE;
        }

<<<<<<< HEAD
    // TODO: Why do we call check_existence when we just try calling mkdir anyway?  This is stupid.
    if (check_existence(base_path)) {
        fprintf(stderr, "The path '%s' already exists.  Delete it and try again.\n", base_path.path().c_str());
        return EXIT_FAILURE;
    }

    const int res = mkdir(base_path.path().c_str(), 0755);
    if (res != 0) {
        fprintf(stderr, "Could not create directory: %s\n", errno_string(errno).c_str());
        return EXIT_FAILURE;
    }

    recreate_temporary_directory(base_path);

    install_fallback_log_writer(logfilepath);

    bool result;
    run_in_thread_pool(boost::bind(&run_rethinkdb_create, base_path, machine_name, io_backend, &result),
                       num_workers);
=======
        const int num_workers = get_cpu_count();

        // TODO: Why do we call check_existence when we just try calling mkdir anyway?  This is stupid.
        if (check_existence(base_path)) {
            fprintf(stderr, "The path '%s' already exists.  Delete it and try again.\n", base_path.path().c_str());
            return EXIT_FAILURE;
        }

        const int res = mkdir(base_path.path().c_str(), 0755);
        if (res != 0) {
            fprintf(stderr, "Could not create directory: %s\n", errno_string(errno).c_str());
            return EXIT_FAILURE;
        }

        recreate_temporary_directory(base_path);
>>>>>>> 5fdd9787

        install_fallback_log_writer(logfilepath);

        bool result;
        run_in_thread_pool(boost::bind(&run_rethinkdb_create, base_path, machine_name, io_backend, &result),
                           num_workers);
        return result ? EXIT_SUCCESS : EXIT_FAILURE;
    } catch (const boost::program_options::error &ex) {
        fprintf(stderr, "%s\n", ex.what());
        return EXIT_FAILURE;
    } catch (const std::exception& ex) {
        fprintf(stderr, "%s\n", ex.what());
        return EXIT_FAILURE;
    }
}

<<<<<<< HEAD
    const base_path_t base_path(vm["directory"].as<std::string>());
    std::string logfilepath = get_logfilepath(base_path);
=======
int main_rethinkdb_serve(int argc, char *argv[]) {
    try {
        po::variables_map vm;
        if (!parse_commands_deep(argc, argv, &vm, get_rethinkdb_serve_options())) {
            return EXIT_FAILURE;
        }
>>>>>>> 5fdd9787

        if (vm.count("help") > 0) {
            help_rethinkdb_serve();
            return EXIT_SUCCESS;
        }

        const base_path_t base_path(vm["directory"].as<std::string>());
        std::string logfilepath = get_logfilepath(base_path);

        std::vector<host_and_port_t> joins;
        if (vm.count("join") > 0) {
            joins = vm["join"].as<std::vector<host_and_port_t> >();
        }

        service_address_ports_t address_ports;
            address_ports = get_service_address_ports(vm);

        std::string web_path = get_web_path(vm, argv);

        io_backend_t io_backend;
        if (!pull_io_backend_option(vm, &io_backend)) {
            fprintf(stderr, "ERROR: selected io-backend is invalid or unsupported.\n");
            return EXIT_FAILURE;
        }

        extproc::spawner_t::info_t spawner_info;
        extproc::spawner_t::create(&spawner_info);

<<<<<<< HEAD
    if (!check_existence(base_path)) {
        fprintf(stderr, "ERROR: The directory '%s' does not exist.  Run 'rethinkdb create -d \"%s\"' and try again.\n", base_path.path().c_str(), base_path.path().c_str());
        return EXIT_FAILURE;
    }

    recreate_temporary_directory(base_path);

    install_fallback_log_writer(logfilepath);
    
    serve_info_t serve_info(&spawner_info, joins, address_ports, web_path,
                            optional_variable_value<std::string>(vm["config-file"]));

    bool result;
    run_in_thread_pool(boost::bind(&run_rethinkdb_serve, base_path,
                                   io_backend,
                                   serve_info,
                                   static_cast<machine_id_t*>(NULL),
                                   static_cast<cluster_semilattice_metadata_t*>(NULL),
                                   &result),
                       num_workers);
=======
        const int num_workers = vm["cores"].as<int>();
        if (num_workers <= 0 || num_workers > MAX_THREADS) {
            fprintf(stderr, "ERROR: number specified for cores to utilize must be between 1 and %d\n", MAX_THREADS);
            return EXIT_FAILURE;
        }

        if (write_pid_file(vm) != EXIT_SUCCESS) {
            return EXIT_FAILURE;
        }

        if (!check_existence(base_path)) {
            fprintf(stderr, "ERROR: The directory '%s' does not exist.  Run 'rethinkdb create -d \"%s\"' and try again.\n", base_path.path().c_str(), base_path.path().c_str());
            return EXIT_FAILURE;
        }
>>>>>>> 5fdd9787

        recreate_temporary_directory(base_path);

        install_fallback_log_writer(logfilepath);

        serve_info_t serve_info(&spawner_info, joins, address_ports, web_path,
                                optional_variable_value<std::string>(vm["config-file"]));

        bool result;
        run_in_thread_pool(boost::bind(&run_rethinkdb_serve, base_path,
                                       io_backend,
                                       serve_info,
                                       static_cast<machine_id_t*>(NULL),
                                       static_cast<cluster_semilattice_metadata_t*>(NULL),
                                       &result),
                           num_workers);
        return result ? EXIT_SUCCESS : EXIT_FAILURE;
    } catch (const boost::program_options::error &ex) {
        fprintf(stderr, "%s\n", ex.what());
        return EXIT_FAILURE;
    } catch (const std::exception& ex) {
        fprintf(stderr, "%s\n", ex.what());
        return EXIT_FAILURE;
    }
}

int main_rethinkdb_admin(int argc, char *argv[]) {
    bool result = false;
    po::variables_map vm;
    po::options_description options;
    options.add(get_rethinkdb_admin_options());

    try {
        po::command_line_parser parser(argc - 1, &argv[1]);
        parser.options(options);
        parser.allow_unregistered();
        po::parsed_options parsed = parser.run();
        po::store(parsed, vm);
        po::notify(vm);

        std::vector<host_and_port_t> joins;
        if (vm.count("join") > 0) {
            joins = vm["join"].as<std::vector<host_and_port_t> >();
        }
#ifndef NDEBUG
        int client_port = vm["client-port"].as<int>();
#else
        int client_port = port_defaults::client_port;
#endif
        bool exit_on_failure = false;
        if (vm.count("exit-failure") > 0)
            exit_on_failure = true;

        std::vector<std::string> cmd_args = po::collect_unrecognized(parsed.options, po::include_positional);

        // This is an ugly hack, but it seems boost will ignore an empty flag at the end, which is very useful for completions
        std::string last_arg(argv[argc - 1]);
        if (last_arg == "-" || last_arg == "--")
            cmd_args.push_back(last_arg);

        const int num_workers = get_cpu_count();
        run_in_thread_pool(boost::bind(&run_rethinkdb_admin, joins, client_port, cmd_args, exit_on_failure, &result),
                           num_workers);

    } catch (const std::exception& ex) {
        fprintf(stderr, "%s\n", ex.what());
        result = false;
    }

    return result ? EXIT_SUCCESS : EXIT_FAILURE;
}

int main_rethinkdb_proxy(int argc, char *argv[]) {
    try {
        po::variables_map vm;
        if (!parse_commands_deep(argc, argv, &vm, get_rethinkdb_proxy_options())) {
            return EXIT_FAILURE;
        }

        if (vm.count("help") > 0) {
            help_rethinkdb_proxy();
            return EXIT_SUCCESS;
        }

        if (!vm.count("join")) {
            fprintf(stderr, "No --join option(s) given. A proxy needs to connect to something!\n"
                   "Run 'rethinkdb proxy help' for more information.\n");
            return EXIT_FAILURE;
         }

        std::string logfilepath = vm["log-file"].as<std::string>();
        install_fallback_log_writer(logfilepath);

        std::vector<host_and_port_t> joins = vm["join"].as<std::vector<host_and_port_t> >();

        service_address_ports_t address_ports;
        address_ports = get_service_address_ports(vm);

        std::string web_path = get_web_path(vm, argv);

        extproc::spawner_t::info_t spawner_info;
        extproc::spawner_t::create(&spawner_info);

        const int num_workers = get_cpu_count();

        if (write_pid_file(vm) != EXIT_SUCCESS) {
            return EXIT_FAILURE;
        }

<<<<<<< HEAD
    bool result;
    run_in_thread_pool(boost::bind(&run_rethinkdb_proxy, serve_info, &result),
                       num_workers);
=======
        serve_info_t serve_info(&spawner_info, joins, address_ports, web_path,
                                optional_variable_value<std::string>(vm["config-file"]));
>>>>>>> 5fdd9787

        bool result;
        run_in_thread_pool(boost::bind(&run_rethinkdb_proxy, serve_info, &result),
                           num_workers);
        return result ? EXIT_SUCCESS : EXIT_FAILURE;
    } catch (const boost::program_options::error &ex) {
        fprintf(stderr, "%s\n", ex.what());
        return EXIT_FAILURE;
    } catch (const std::exception& ex) {
        fprintf(stderr, "%s\n", ex.what());
        return EXIT_FAILURE;
    }
}

// TODO: Add split_db_table unit test.
MUST_USE bool split_db_table(const std::string &db_table, std::string *db_name_out, std::string *table_name_out) {
    size_t first_pos = db_table.find_first_of('.');
    if (first_pos == std::string::npos || db_table.find_last_of('.') != first_pos) {
        return false;
    }

    if (first_pos == 0 || first_pos + 1 == db_table.size()) {
        return false;
    }

    db_name_out->assign(db_table.data(), first_pos);
    table_name_out->assign(db_table.data() + first_pos + 1, db_table.data() + db_table.size());
    guarantee(db_name_out->size() > 0);
    guarantee(table_name_out->size() > 0);
    return true;
}

int main_rethinkdb_import(int argc, char *argv[]) {
    // TODO: On errors supply usage information?
    try {
        po::variables_map vm;
        if (!parse_commands(argc - 1, argv + 1, &vm, get_rethinkdb_import_options())) {
            return EXIT_FAILURE;
        }

        if (vm.count("help") > 0) {
            help_rethinkdb_import();
            return EXIT_SUCCESS;
        }

        // TODO: Does this not work with a zero count?
        if (vm.count("join") == 0) {
            fprintf(stderr, "--join HOST:PORT must be specified\n");
            return EXIT_FAILURE;
        }
        std::vector<host_and_port_t> joins;
        joins = vm["join"].as<std::vector<host_and_port_t> >();

        std::set<ip_address_t> local_addresses;
        local_addresses = get_local_addresses(vm);

#ifndef NDEBUG
        int client_port = vm["client-port"].as<int>();
#else
        int client_port = port_defaults::client_port;
#endif
        std::string db_table = vm["table"].as<std::string>();
        std::string db_name_str;
        std::string table_name_str;
        if (!split_db_table(db_table, &db_name_str, &table_name_str)) {
            fprintf(stderr, "--table option should have format database_name.table_name\n");
            return EXIT_FAILURE;
        }

        name_string_t db_name;
        if (!db_name.assign_value(db_name_str)) {
            fprintf(stderr, "ERROR: database name invalid. (%s)  e.g. --table database_name.table_name\n", name_string_t::valid_char_msg);
        }

        name_string_t table_name;
        if (!table_name.assign_value(table_name_str)) {
            fprintf(stderr, "ERROR: table name invalid.  (%s)  e.g. database_name.table_name\n", name_string_t::valid_char_msg);
            return EXIT_FAILURE;
        }

        std::string datacenter_name_arg = vm["datacenter"].as<std::string>();
        boost::optional<name_string_t> datacenter_name;
        if (!datacenter_name_arg.empty()) {
            name_string_t tmp;
            if (!tmp.assign_value(datacenter_name_arg)) {
                fprintf(stderr, "ERROR: datacenter name invalid.  (%s)\n", name_string_t::valid_char_msg);
                return EXIT_FAILURE;
            }
            *datacenter_name = tmp;
        }

        std::string primary_key = vm["primary-key"].as<std::string>();

        std::string separators = vm["separators"].as<std::string>();
        if (separators.empty()) {
            return EXIT_FAILURE;
        }
        std::string input_filepath = vm["input-file"].as<std::string>();
        if (input_filepath.empty()) {
            fprintf(stderr, "Please supply an --input-file option.\n");
            return EXIT_FAILURE;
        }

        extproc::spawner_t::info_t spawner_info;
        extproc::spawner_t::create(&spawner_info);

        json_import_target_t target;
        target.db_name = db_name;
        target.datacenter_name = datacenter_name;
        target.table_name = table_name;
        target.primary_key = primary_key;

        const int num_workers = get_cpu_count();
        bool result;
        run_in_thread_pool(boost::bind(&run_rethinkdb_import,
                                       &spawner_info,
                                       joins,
                                       local_addresses,
                                       client_port,
                                       target,
                                       separators,
                                       input_filepath,
                                       &result),
                           num_workers);

        return result ? EXIT_SUCCESS : EXIT_FAILURE;
    } catch (const boost::program_options::error &ex) {
        fprintf(stderr, "%s\n", ex.what());
        return EXIT_FAILURE;
    } catch (const std::exception& ex) {
        // TODO: Sigh.
        fprintf(stderr, "%s\n", ex.what());
        return EXIT_FAILURE;
    }
}


int main_rethinkdb_porcelain(int argc, char *argv[]) {
    try {
        po::variables_map vm;
        if (!parse_commands_deep(argc, argv, &vm, get_rethinkdb_porcelain_options())) {
            return EXIT_FAILURE;
        }

<<<<<<< HEAD
=======
        if (vm.count("help") > 0) {
            help_rethinkdb_porcelain();
            return EXIT_SUCCESS;
        }

>>>>>>> 5fdd9787
        const base_path_t base_path(vm["directory"].as<std::string>());
        const std::string logfilepath = get_logfilepath(base_path);

        std::string machine_name_str = vm["machine-name"].as<std::string>();
        name_string_t machine_name;
        if (!machine_name.assign_value(machine_name_str)) {
            fprintf(stderr, "ERROR: machine-name invalid.  (%s)\n", name_string_t::valid_char_msg);
            return EXIT_FAILURE;
        }
        std::vector<host_and_port_t> joins;
        if (vm.count("join") > 0) {
            joins = vm["join"].as<std::vector<host_and_port_t> >();
        }

        service_address_ports_t address_ports;
        address_ports = get_service_address_ports(vm);

        std::string web_path = get_web_path(vm, argv);

        io_backend_t io_backend;
        if (!pull_io_backend_option(vm, &io_backend)) {
            fprintf(stderr, "ERROR: selected io-backend is invalid or unsupported.\n");
            return EXIT_FAILURE;
        }

        extproc::spawner_t::info_t spawner_info;
        extproc::spawner_t::create(&spawner_info);

        const int num_workers = vm["cores"].as<int>();
        if (num_workers <= 0 || num_workers > MAX_THREADS) {
            fprintf(stderr, "ERROR: number specified for cores to utilize must be between 1 and %d\n", MAX_THREADS);
            return EXIT_FAILURE;
        }

        if (write_pid_file(vm) != EXIT_SUCCESS) {
            return EXIT_FAILURE;
        }

        bool new_directory = false;
        // Attempt to create the directory early so that the log file can use it.
        if (!check_existence(base_path)) {
            new_directory = true;
            int mkdir_res = mkdir(base_path.path().c_str(), 0755);
            if (mkdir_res != 0) {
                fprintf(stderr, "Could not create directory: %s\n", errno_string(errno).c_str());
                return EXIT_FAILURE;
            }
        }

        recreate_temporary_directory(base_path);

        install_fallback_log_writer(logfilepath);

        serve_info_t serve_info(&spawner_info, joins, address_ports, web_path,
                                optional_variable_value<std::string>(vm["config-file"]));


        bool result;
        run_in_thread_pool(boost::bind(&run_rethinkdb_porcelain,
                                       base_path,
                                       machine_name,
                                       io_backend,
                                       new_directory,
                                       serve_info,
                                       &result),
                           num_workers);

        return result ? EXIT_SUCCESS : EXIT_FAILURE;
    } catch (const boost::program_options::error &ex) {
        fprintf(stderr, "%s\n", ex.what());
        return EXIT_FAILURE;
    } catch (const std::exception& ex) {
        fprintf(stderr, "%s\n", ex.what());
        return EXIT_FAILURE;
    }
}

void help_rethinkdb_porcelain() {
    std::stringstream sstream;
    sstream << get_rethinkdb_porcelain_options_visible();
    help_pager_t help;
    help.pagef("Running 'rethinkdb' will create a new data directory or use an existing one,\n");
    help.pagef("  and serve as a RethinkDB cluster node.\n");
    help.pagef("%s\n", sstream.str().c_str());
    help.pagef("\n");
    help.pagef("There are a number of subcommands for more specific tasks:\n");
    help.pagef("    'rethinkdb create': prepare files on disk for a new server instance\n");
    help.pagef("    'rethinkdb serve': use an existing data directory to host data and serve queries\n");
    help.pagef("    'rethinkdb proxy': serve queries from an existing cluster but don't host data\n");
    help.pagef("    'rethinkdb admin': access and modify an existing cluster's metadata\n");
    help.pagef("    'rethinkdb import': import data from from a file into an existing cluster\n");
    help.pagef("\n");
    help.pagef("For more information, run 'rethinkdb help [subcommand]'.\n");
}

void help_rethinkdb_create() {
    std::stringstream sstream;
    sstream << get_rethinkdb_create_options_visible();
    help_pager_t help;
    help.pagef("'rethinkdb create' is used to prepare a directory to act"
                " as the storage location for a RethinkDB cluster node.\n");
    help.pagef("%s\n", sstream.str().c_str());
}

void help_rethinkdb_serve() {
    std::stringstream sstream;
    sstream << get_rethinkdb_serve_options_visible();
    help_pager_t help;
    help.pagef("'rethinkdb serve' is the actual process for a RethinkDB cluster node.\n");
    help.pagef("%s\n", sstream.str().c_str());
}

void help_rethinkdb_proxy() {
    std::stringstream sstream;
    sstream << get_rethinkdb_proxy_options_visible();
    help_pager_t help;
    help.pagef("'rethinkdb proxy' serves as a proxy to an existing RethinkDB cluster.\n");
    help.pagef("%s\n", sstream.str().c_str());
}

void help_rethinkdb_import() {
    std::stringstream sstream;
    sstream << get_rethinkdb_import_options();
    help_pager_t help;
    help.pagef("'rethinkdb import' imports content from a CSV file.\n");
    help.pagef("%s\n", sstream.str().c_str());
}<|MERGE_RESOLUTION|>--- conflicted
+++ resolved
@@ -820,16 +820,11 @@
             return EXIT_SUCCESS;
         }
 
-<<<<<<< HEAD
-    const base_path_t base_path(vm["directory"].as<std::string>());
-    std::string logfilepath = get_logfilepath(base_path);
-=======
         io_backend_t io_backend;
         if (!pull_io_backend_option(vm, &io_backend)) {
             fprintf(stderr, "ERROR: selected io-backend is invalid or unsupported.\n");
             return EXIT_FAILURE;
         }
->>>>>>> 5fdd9787
 
         const base_path_t base_path(vm["directory"].as<std::string>());
         std::string logfilepath = get_logfilepath(base_path);
@@ -841,27 +836,6 @@
             return EXIT_FAILURE;
         }
 
-<<<<<<< HEAD
-    // TODO: Why do we call check_existence when we just try calling mkdir anyway?  This is stupid.
-    if (check_existence(base_path)) {
-        fprintf(stderr, "The path '%s' already exists.  Delete it and try again.\n", base_path.path().c_str());
-        return EXIT_FAILURE;
-    }
-
-    const int res = mkdir(base_path.path().c_str(), 0755);
-    if (res != 0) {
-        fprintf(stderr, "Could not create directory: %s\n", errno_string(errno).c_str());
-        return EXIT_FAILURE;
-    }
-
-    recreate_temporary_directory(base_path);
-
-    install_fallback_log_writer(logfilepath);
-
-    bool result;
-    run_in_thread_pool(boost::bind(&run_rethinkdb_create, base_path, machine_name, io_backend, &result),
-                       num_workers);
-=======
         const int num_workers = get_cpu_count();
 
         // TODO: Why do we call check_existence when we just try calling mkdir anyway?  This is stupid.
@@ -877,7 +851,6 @@
         }
 
         recreate_temporary_directory(base_path);
->>>>>>> 5fdd9787
 
         install_fallback_log_writer(logfilepath);
 
@@ -894,17 +867,12 @@
     }
 }
 
-<<<<<<< HEAD
-    const base_path_t base_path(vm["directory"].as<std::string>());
-    std::string logfilepath = get_logfilepath(base_path);
-=======
 int main_rethinkdb_serve(int argc, char *argv[]) {
     try {
         po::variables_map vm;
         if (!parse_commands_deep(argc, argv, &vm, get_rethinkdb_serve_options())) {
             return EXIT_FAILURE;
         }
->>>>>>> 5fdd9787
 
         if (vm.count("help") > 0) {
             help_rethinkdb_serve();
@@ -933,28 +901,6 @@
         extproc::spawner_t::info_t spawner_info;
         extproc::spawner_t::create(&spawner_info);
 
-<<<<<<< HEAD
-    if (!check_existence(base_path)) {
-        fprintf(stderr, "ERROR: The directory '%s' does not exist.  Run 'rethinkdb create -d \"%s\"' and try again.\n", base_path.path().c_str(), base_path.path().c_str());
-        return EXIT_FAILURE;
-    }
-
-    recreate_temporary_directory(base_path);
-
-    install_fallback_log_writer(logfilepath);
-    
-    serve_info_t serve_info(&spawner_info, joins, address_ports, web_path,
-                            optional_variable_value<std::string>(vm["config-file"]));
-
-    bool result;
-    run_in_thread_pool(boost::bind(&run_rethinkdb_serve, base_path,
-                                   io_backend,
-                                   serve_info,
-                                   static_cast<machine_id_t*>(NULL),
-                                   static_cast<cluster_semilattice_metadata_t*>(NULL),
-                                   &result),
-                       num_workers);
-=======
         const int num_workers = vm["cores"].as<int>();
         if (num_workers <= 0 || num_workers > MAX_THREADS) {
             fprintf(stderr, "ERROR: number specified for cores to utilize must be between 1 and %d\n", MAX_THREADS);
@@ -969,7 +915,6 @@
             fprintf(stderr, "ERROR: The directory '%s' does not exist.  Run 'rethinkdb create -d \"%s\"' and try again.\n", base_path.path().c_str(), base_path.path().c_str());
             return EXIT_FAILURE;
         }
->>>>>>> 5fdd9787
 
         recreate_temporary_directory(base_path);
 
@@ -1079,14 +1024,8 @@
             return EXIT_FAILURE;
         }
 
-<<<<<<< HEAD
-    bool result;
-    run_in_thread_pool(boost::bind(&run_rethinkdb_proxy, serve_info, &result),
-                       num_workers);
-=======
         serve_info_t serve_info(&spawner_info, joins, address_ports, web_path,
                                 optional_variable_value<std::string>(vm["config-file"]));
->>>>>>> 5fdd9787
 
         bool result;
         run_in_thread_pool(boost::bind(&run_rethinkdb_proxy, serve_info, &result),
@@ -1231,14 +1170,11 @@
             return EXIT_FAILURE;
         }
 
-<<<<<<< HEAD
-=======
         if (vm.count("help") > 0) {
             help_rethinkdb_porcelain();
             return EXIT_SUCCESS;
         }
 
->>>>>>> 5fdd9787
         const base_path_t base_path(vm["directory"].as<std::string>());
         const std::string logfilepath = get_logfilepath(base_path);
 
