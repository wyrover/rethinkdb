--- conflicted
+++ resolved
@@ -16,24 +16,15 @@
 #include "clustering/administration/main/ports.hpp"
 #include "clustering/administration/main/watchable_fields.hpp"
 #include "clustering/administration/metadata.hpp"
-<<<<<<< HEAD
-#include "clustering/administration/network_logger.hpp"
-=======
-#include "clustering/administration/namespace_interface_repository.hpp"
->>>>>>> 6e7d899f
 #include "clustering/administration/perfmon_collection_repo.hpp"
 #include "clustering/administration/persist.hpp"
 #include "clustering/administration/proc_stats.hpp"
 #include "clustering/administration/reactor_driver.hpp"
-<<<<<<< HEAD
 #include "clustering/administration/reql_cluster_interface.hpp"
-=======
-#include "clustering/administration/reql_admin_interface.hpp"
 #include "clustering/administration/servers/auto_reconnect.hpp"
 #include "clustering/administration/servers/name_server.hpp"
 #include "clustering/administration/servers/name_client.hpp"
 #include "clustering/administration/servers/network_logger.hpp"
->>>>>>> 6e7d899f
 #include "clustering/administration/sys_stats.hpp"
 #include "containers/incremental_lenses.hpp"
 #include "extproc/extproc_pool.hpp"
@@ -250,16 +241,6 @@
         perfmon_collection_repo_t perfmon_repo(&get_global_perfmon_collection());
 
         // ReQL evaluation context and supporting structures
-<<<<<<< HEAD
-=======
-        cluster_reql_admin_interface_t reql_admin_interface(
-                machine_id,
-                semilattice_manager_cluster.get_root_view(),
-                directory_read_manager.get_root_view(),
-                &server_name_client
-                );
-
->>>>>>> 6e7d899f
         rdb_context_t rdb_ctx(&extproc_pool,
                               &mailbox_manager,
                               NULL,   /* we'll fill this in later */
@@ -272,8 +253,8 @@
                 machine_id,
                 semilattice_manager_cluster.get_root_view(),
                 directory_read_manager.get_root_view(),
-                &rdb_ctx
-                );
+                &rdb_ctx,
+                &server_name_client);
 
         //This is an annoying chicken and egg problem here
         rdb_ctx.cluster_interface = &reql_cluster_interface;
