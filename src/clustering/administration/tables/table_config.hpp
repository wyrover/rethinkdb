--- conflicted
+++ resolved
@@ -32,12 +32,7 @@
             real_reql_cluster_interface_t *_reql_cluster_interface,
             admin_identifier_format_t _identifier_format,
             server_name_client_t *_name_client) :
-<<<<<<< HEAD
-        common_table_artificial_table_backend_t(
-            _table_sl_view, _database_sl_view, _identifier_format),
-=======
-        common_table_artificial_table_backend_t(_semilattice_view),
->>>>>>> 26a4eb4f
+        common_table_artificial_table_backend_t(_semilattice_view, _identifier_format),
         reql_cluster_interface(_reql_cluster_interface),
         name_client(_name_client)
         { }
