--- conflicted
+++ resolved
@@ -123,7 +123,6 @@
         cas_unique_str = strtok_r(NULL, DELIMS, &state);
     char *noreply_str = strtok_r(NULL, DELIMS, &state); //optional
 
-<<<<<<< HEAD
     if (key_tmp == NULL || flags_str == NULL || exptime_str == NULL || bytes_str == NULL || (command == CAS && cas_unique_str == NULL)) { //check for proper number of arguments
         fsm->consume(line_len);
         return malformed_request(fsm);
@@ -160,43 +159,6 @@
     }
 
     this->noreply = false;
-=======
-    //check for proper number of arguments
-    if (command == INCR || command == DECR) {
-        if (key_tmp == NULL || value_str == NULL)
-            return malformed_request(fsm);
-    }
-    else if ((key_tmp == NULL || flags_str == NULL || exptime_str == NULL || bytes_str == NULL || (command == CAS && cas_unique_str == NULL))) {
-        return malformed_request(fsm);
-    }
-        
-    cmd = command;
-    node_handler::str_to_key(key_tmp, key);
-
-    if (command != INCR && command != DECR) {
-        char *invalid_char;
-        flags = strtoul(flags_str, &invalid_char, 10);  //a 32 bit integer.  int alone does not guarantee 32 bit length
-        if (*invalid_char != '\0')  // ensure there were no improper characters in the token - i.e. parse was successful
-            return malformed_request(fsm);
-    
-        exptime = strtoul(exptime_str, &invalid_char, 10);
-        if (*invalid_char != '\0')
-            return malformed_request(fsm);
-    
-        bytes = strtoul(bytes_str, &invalid_char, 10);
-        if (*invalid_char != '\0')
-            return malformed_request(fsm);
-    
-        if (cmd == CAS) {
-            cas_unique = strtoull(cas_unique_str, &invalid_char, 10);
-            if (*invalid_char != '\0')
-                return malformed_request(fsm);
-        }
-    } else {
-        bytes = strlen(value_str);
-    }
-    noreply = false;
->>>>>>> 37b73194
     if (noreply_str != NULL) {
         if (!strcmp(noreply_str, "noreply")) {
             this->noreply = true;
@@ -271,20 +233,11 @@
     request->nstarted++;
     fsm->current_request = request;
     btree_fsm->request = request;
-<<<<<<< HEAD
-
     fsm->consume(bytes+2);
     if (this->noreply)
         return req_handler_t::op_req_parallelizable;
     else
         return req_handler_t::op_req_complex;
-=======
-    
-    if (set_kind != btree_set_kind_incr && set_kind != btree_set_kind_decr)
-        fsm->consume(bytes+2);
-        
-    return req_handler_t::op_req_complex;
->>>>>>> 37b73194
 }
 
 template <class config_t>
