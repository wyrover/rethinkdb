// Copyright 2010-2013 RethinkDB, all rights reserved.
#ifndef UTILS_HPP_
#define UTILS_HPP_

#ifndef __STDC_FORMAT_MACROS
#define __STDC_FORMAT_MACROS
#endif
#ifndef __STDC_LIMIT_MACROS
#define __STDC_LIMIT_MACROS
#endif

#include <inttypes.h>
#include <math.h>
#include <stdio.h>
#include <stdlib.h>

#ifdef VALGRIND
#include <valgrind/memcheck.h>
#endif  // VALGRIND

#include <stdexcept>
#include <string>
#include <vector>

#include "containers/printf_buffer.hpp"
#include "errors.hpp"
#include "config/args.hpp"


class Term;
void pb_print(Term *t);

// A thread number as used by the thread pool.
class threadnum_t {
public:
    explicit threadnum_t(int32_t _threadnum) : threadnum(_threadnum) { }

    bool operator==(threadnum_t other) const { return threadnum == other.threadnum; }

    int32_t threadnum;
};

class startup_shutdown_t {
public:
    startup_shutdown_t();
    ~startup_shutdown_t();
};

struct const_charslice {
    const char *beg, *end;
    const_charslice(const char *_beg, const char *_end) : beg(_beg), end(_end) { }
    const_charslice() : beg(NULL), end(NULL) { }
};

typedef uint64_t microtime_t;

microtime_t current_microtime();

/* General exception to be thrown when some process is interrupted. It's in
`utils.hpp` because I can't think where else to put it */
class interrupted_exc_t : public std::exception {
public:
    const char *what() const throw () {
        return "interrupted";
    }
};

/* Forbid the following function definition to be inlined
 * (note: some compilers might require `noinline` instead of `__attribute__ ((noinline))`)
<<<<<<< HEAD
 */
#define NOINLINE __attribute__ ((noinline))

/* Pad a value to the size of one or multiple cache lines to avoid false sharing.
 */
=======
 */
#define NOINLINE __attribute__ ((noinline))

/* Pad a value to the size of one or multiple cache lines to avoid false sharing.
 */
>>>>>>> 8f235660
#define COMPUTE_PADDING_SIZE(value, alignment) \
        alignment - (((value + alignment - 1) % alignment) + 1)
template<typename value_t>
struct cache_line_padded_t {
    cache_line_padded_t() { }
    explicit cache_line_padded_t(value_t const &_value) : value(_value) { }
    value_t value;
    char padding[COMPUTE_PADDING_SIZE(sizeof(value_t), CACHE_LINE_SIZE)];
};
#undef COMPUTE_PADDING_SIZE

void *malloc_aligned(size_t size, size_t alignment);

template <class T1, class T2>
T1 ceil_aligned(T1 value, T2 alignment) {
    return value + alignment - (((value + alignment - 1) % alignment) + 1);
}

template <class T1, class T2>
T1 ceil_divide(T1 dividend, T2 alignment) {
    return (dividend + alignment - 1) / alignment;
}

template <class T1, class T2>
T1 floor_aligned(T1 value, T2 alignment) {
    return value - (value % alignment);
}

template <class T1, class T2>
T1 ceil_modulo(T1 value, T2 alignment) {
    T1 x = (value + alignment - 1) % alignment;
    return value + alignment - ((x < 0 ? x + alignment : x) + 1);
}

inline bool divides(int64_t x, int64_t y) {
    return y % x == 0;
}

int gcd(int x, int y);

int64_t round_up_to_power_of_two(int64_t x);

timespec clock_monotonic();
timespec clock_realtime();

typedef uint64_t ticks_t;
ticks_t secs_to_ticks(time_t secs);
ticks_t get_ticks();
time_t get_secs();
double ticks_to_secs(ticks_t ticks);


#ifndef NDEBUG
#define trace_call(fn, args...) do {                                          \
        debugf("%s:%u: %s: entered\n", __FILE__, __LINE__, stringify(fn));  \
        fn(args);                                                           \
        debugf("%s:%u: %s: returned\n", __FILE__, __LINE__, stringify(fn)); \
    } while (0)
#define TRACEPOINT debugf("%s:%u reached\n", __FILE__, __LINE__)
#else
#define trace_call(fn, args...) fn(args)
// TRACEPOINT is not defined in release, so that TRACEPOINTS do not linger in the code unnecessarily
#endif

// HEY: Maybe debugf and log_call and TRACEPOINT should be placed in
// debugf.hpp (and debugf.cc).
/* Debugging printing API (prints current thread in addition to message) */
void debug_print_quoted_string(printf_buffer_t *buf, const uint8_t *s, size_t n);
void debugf_prefix_buf(printf_buffer_t *buf);
void debugf_dump_buf(printf_buffer_t *buf);

// Primitive debug_print declarations.
void debug_print(printf_buffer_t *buf, uint64_t x);
void debug_print(printf_buffer_t *buf, const std::string& s);

#ifndef NDEBUG
void debugf(const char *msg, ...) __attribute__((format (printf, 1, 2)));
template <class T>
void debugf_print(const char *msg, const T &obj) {
    printf_buffer_t buf;
    debugf_prefix_buf(&buf);
    buf.appendf("%s: ", msg);
    debug_print(&buf, obj);
    buf.appendf("\n");
    debugf_dump_buf(&buf);
}
#else
#define debugf(...) ((void)0)
#define debugf_print(...) ((void)0)
#endif  // NDEBUG

template <class T>
std::string debug_strprint(const T &obj) {
    printf_buffer_t buf;
    debug_print(&buf, obj);
    return std::string(buf.data(), buf.size());
}

class debugf_in_dtor_t {
public:
    explicit debugf_in_dtor_t(const char *msg, ...) __attribute__((format (printf, 2, 3)));
    ~debugf_in_dtor_t();
private:
    std::string message;
};

class rng_t {
public:
// Returns a random number in [0, n).  Is not perfectly uniform; the
// bias tends to get worse when RAND_MAX is far from a multiple of n.
    int randint(int n);
    double randdouble();
    explicit rng_t(int seed = -1);
private:
    unsigned short xsubi[3];  // NOLINT(runtime/int)
    DISABLE_COPYING(rng_t);
};

// Reads from /dev/urandom.  Use this sparingly, please.
void get_dev_urandom(void *out, int64_t nbytes);

int randint(int n);
double randdouble();
std::string rand_string(int len);

bool begins_with_minus(const char *string);
// strtoul() and strtoull() will for some reason not fail if the input begins
// with a minus sign. strtou64_strict() does.  Also we fix the constness of the
// end parameter.
int64_t strtoi64_strict(const char *string, const char **end, int base);
uint64_t strtou64_strict(const char *string, const char **end, int base);

// These functions return false and set the result to 0 if the conversion fails or
// does not consume the whole string.
MUST_USE bool strtoi64_strict(const std::string &str, int base, int64_t *out_result);
MUST_USE bool strtou64_strict(const std::string &str, int base, uint64_t *out_result);

std::string strprintf(const char *format, ...) __attribute__((format (printf, 1, 2)));
std::string vstrprintf(const char *format, va_list ap) __attribute__((format (printf, 1, 0)));


// formatted time:
// yyyy-mm-ddThh:mm:ss.nnnnnnnnn   (29 characters)
const size_t formatted_time_length = 29;    // not including null

void format_time(struct timespec time, printf_buffer_t *buf);
std::string format_time(struct timespec time);

struct timespec parse_time(const std::string &str) THROWS_ONLY(std::runtime_error);

/* Printing binary data to stderr in a nice format */
void print_hd(const void *buf, size_t offset, size_t length);

// Fast string compare

int sized_strcmp(const uint8_t *str1, int len1, const uint8_t *str2, int len2);


/* The home thread mixin is a mixin for objects that can only be used
on a single thread. Its thread ID is exposed as the `home_thread()`
method. Some subclasses of `home_thread_mixin_debug_only_t` can move themselves to
another thread, modifying the field real_home_thread. */

#define INVALID_THREAD (threadnum_t(-1))

class home_thread_mixin_debug_only_t {
public:
#ifndef NDEBUG
    void assert_thread() const;
#else
    void assert_thread() const { }
#endif

protected:
    explicit home_thread_mixin_debug_only_t(threadnum_t specified_home_thread);
    home_thread_mixin_debug_only_t();
    ~home_thread_mixin_debug_only_t() { }

#ifndef NDEBUG
    threadnum_t real_home_thread;
#endif
};

class home_thread_mixin_t {
public:
    threadnum_t home_thread() const { return real_home_thread; }
#ifndef NDEBUG
    void assert_thread() const;
#else
    void assert_thread() const { }
#endif

protected:
    explicit home_thread_mixin_t(threadnum_t specified_home_thread);
    home_thread_mixin_t();
    ~home_thread_mixin_t() { }

    threadnum_t real_home_thread;

private:
    // Things with home threads should not be copyable, since we don't
    // want to nonchalantly copy their real_home_thread variable.
    DISABLE_COPYING(home_thread_mixin_t);
};

/* `on_thread_t` switches to the given thread in its constructor, then switches
back in its destructor. For example:

    printf("Suppose we are on thread 1.\n");
    {
        on_thread_t thread_switcher(2);
        printf("Now we are on thread 2.\n");
    }
    printf("And now we are on thread 1 again.\n");

*/

class on_thread_t : public home_thread_mixin_t {
public:
    explicit on_thread_t(threadnum_t thread);
    ~on_thread_t();
};

/* `with_priority_t` changes the priority of the current coroutine to the
 value given in its constructor. When it is destructed, it restores the
 original priority of the coroutine. */

class with_priority_t {
public:
    explicit with_priority_t(int priority);
    ~with_priority_t();
private:
    int previous_priority;
};


template <class InputIterator, class UnaryPredicate>
bool all_match_predicate(InputIterator begin, InputIterator end, UnaryPredicate f) {
    bool res = true;
    for (; begin != end; begin++) {
        res &= f(*begin);
    }
    return res;
}

template <class T, class UnaryPredicate>
bool all_in_container_match_predicate (const T &container, UnaryPredicate f) {
    return all_match_predicate(container.begin(), container.end(), f);
}

bool notf(bool x);

/* Translates to and from `0123456789ABCDEF`. */
bool hex_to_int(char c, int *out);
char int_to_hex(int i);

std::string blocking_read_file(const char *path);
bool blocking_read_file(const char *path, std::string *contents_out);

struct path_t {
    std::vector<std::string> nodes;
    bool is_absolute;
};

path_t parse_as_path(const std::string &);
std::string render_as_path(const path_t &);

enum region_join_result_t { REGION_JOIN_OK, REGION_JOIN_BAD_JOIN, REGION_JOIN_BAD_REGION };

template <class T>
class assignment_sentry_t {
public:
    assignment_sentry_t(T *v, const T &value) :
        var(v), old_value(*var) {
        *var = value;
    }
    ~assignment_sentry_t() {
        *var = old_value;
    }
private:
    T *var;
    T old_value;
};

std::string sanitize_for_logger(const std::string &s);
static inline std::string time2str(const time_t &t) {
    char timebuf[26]; // I apologize for the magic constant.
    //           ^^ See man 3 ctime_r
    return ctime_r(&t, timebuf);
}

std::string errno_string(int errsv);


int get_num_db_threads();

template <class T>
T valgrind_undefined(T value) {
#ifdef VALGRIND
    UNUSED auto x = VALGRIND_MAKE_MEM_UNDEFINED(&value, sizeof(value));
#endif
    return value;
}


// Contains the name of the directory in which all data is stored.
class base_path_t {
public:
    explicit base_path_t(const std::string& path);
    const std::string& path() const;

    // Make this base_path_t into an absolute path (useful for daemonizing)
    // This can only be done if the path already exists, which is why we don't do it at construction
    void make_absolute();
private:
    std::string path_;
};

static const char *TEMPORARY_DIRECTORY_NAME = "tmp";

class serializer_filepath_t;

namespace unittest {
serializer_filepath_t manual_serializer_filepath(const std::string& permanent_path,
                                                 const std::string& temporary_path);
}  // namespace unittest

// Contains the name of a serializer file.
class serializer_filepath_t {
public:
    serializer_filepath_t(const base_path_t& directory, const std::string& relative_path)
        : permanent_path_(directory.path() + "/" + relative_path),
          temporary_path_(directory.path() + "/" + TEMPORARY_DIRECTORY_NAME + "/" + relative_path + ".create") {
        guarantee(!relative_path.empty());
    }

    // A serializer_file_opener_t will first open the file in a temporary location, then move it to
    // the permanent location when it's finished being created.  These give the names of those
    // locations.
    std::string permanent_path() const { return permanent_path_; }
    std::string temporary_path() const { return temporary_path_; }

private:
    friend serializer_filepath_t unittest::manual_serializer_filepath(const std::string& permanent_path,
                                                                      const std::string& temporary_path);
    serializer_filepath_t(const std::string& permanent_path, const std::string& temporary_path)
        : permanent_path_(permanent_path), temporary_path_(temporary_path) { }

    const std::string permanent_path_;
    const std::string temporary_path_;
};

void recreate_temporary_directory(const base_path_t& base_path);

// This will be thrown by remove_directory_recursive if a file cannot be removed
class remove_directory_exc_t : public std::exception {
public:
    remove_directory_exc_t(const std::string &path, int err) :
        info(strprintf("Fatal error: failed to delete file '%s': %s.",
                       path.c_str(), strerror(err)))
    { }
    ~remove_directory_exc_t() throw () { }
    const char *what() const throw () {
        return info.c_str();
    }
private:
    const std::string info;
};

void remove_directory_recursive(const char *path) THROWS_ONLY(remove_directory_exc_t);

bool ptr_in_byte_range(const void *p, const void *range_start, size_t size_in_bytes);
bool range_inside_of_byte_range(const void *p, size_t n_bytes, const void *range_start, size_t size_in_bytes);

class debug_timer_t {
public:
    explicit debug_timer_t(std::string _name = "");
    ~debug_timer_t();
    microtime_t tick(const std::string &tag);
private:
    microtime_t start, last;
    std::string name, out;
};

#define MSTR(x) stringify(x) // Stringify a macro
#if defined __clang__
#define COMPILER "CLANG " __clang_version__
#elif defined __GNUC__
#define COMPILER "GCC " MSTR(__GNUC__) "." MSTR(__GNUC_MINOR__) "." MSTR(__GNUC_PATCHLEVEL__)
#else
#define COMPILER "UNKNOWN COMPILER"
#endif

#ifndef NDEBUG
#define RETHINKDB_VERSION_STR "rethinkdb " RETHINKDB_VERSION " (debug)" " (" COMPILER ")"
#else
#define RETHINKDB_VERSION_STR "rethinkdb " RETHINKDB_VERSION " (" COMPILER ")"
#endif

#define NULLPTR (static_cast<void *>(0))

#define DBLPRI "%.20g"

#define ANY_PORT 0

/** RVALUE_THIS
 *
 * This macro is used to annotate methods that treat *this as an
 * rvalue reference. On compilers that support it, it expands to &&
 * and all uses of the method on non-rvlaue *this are reported as
 * errors.
 *
 * The supported compilers are clang >= 2.9 and gcc >= 4.8.1
 *
 **/
#if defined(__clang__)
#if __has_extension(cxx_rvalue_references)
#define RVALUE_THIS &&
#else
#define RVALUE_THIS
#endif
#elif __GNUC__ > 4 || (__GNUC__ == 4 && \
    (__GNUC_MINOR__ > 8 || (__GNUC_MINOR__ == 8 && \
                            __GNUC_PATCHLEVEL__ > 1)))
#define RVALUE_THIS &&
#else
#define RVALUE_THIS
#endif

template <class T>
double safe_to_double(T val) {
    double res = static_cast<double>(val);
    if (val != static_cast<T>(res)) {
        return NAN;
    }
    return res;
}

#endif // UTILS_HPP_<|MERGE_RESOLUTION|>--- conflicted
+++ resolved
@@ -67,21 +67,14 @@
 
 /* Forbid the following function definition to be inlined
  * (note: some compilers might require `noinline` instead of `__attribute__ ((noinline))`)
-<<<<<<< HEAD
  */
 #define NOINLINE __attribute__ ((noinline))
 
 /* Pad a value to the size of one or multiple cache lines to avoid false sharing.
  */
-=======
- */
-#define NOINLINE __attribute__ ((noinline))
-
-/* Pad a value to the size of one or multiple cache lines to avoid false sharing.
- */
->>>>>>> 8f235660
 #define COMPUTE_PADDING_SIZE(value, alignment) \
         alignment - (((value + alignment - 1) % alignment) + 1)
+
 template<typename value_t>
 struct cache_line_padded_t {
     cache_line_padded_t() { }
