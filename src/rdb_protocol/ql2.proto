--- conflicted
+++ resolved
@@ -454,21 +454,10 @@
         // With no arguments, returns the contents of the `rethinkdb.db_config` system
         // table. With string arguments, returns only the rows corresponding to the DBs
         // with the given names.
-<<<<<<< HEAD
-        DB_CONFIG     = 178; // [String...] -> StreamSelection
-        // Creates a table with a particular name in a particular
-        // database.  (You may omit the first argument to use the
-        // default database.)
         TABLE_CREATE  = 60; // Database, STRING, {primary_key:STRING, shards:NUMBER, replicas:NUMBER, primary_replica_tag:STRING} -> OBJECT
                             // Database, STRING, {primary_key:STRING, shards:NUMBER, replicas:OBJECT, primary_replica_tag:STRING} -> OBJECT
                             // STRING, {primary_key:STRING, shards:NUMBER, replicas:NUMBER, primary_replica_tag:STRING} -> OBJECT
                             // STRING, {primary_key:STRING, shards:NUMBER, replicas:OBJECT, primary_replica_tag:STRING} -> OBJECT
-=======
-        TABLE_CREATE  = 60; // Database, STRING, {primary_key:STRING, shards:NUMBER, replicas:NUMBER, director_tag:STRING} -> OBJECT
-                            // Database, STRING, {primary_key:STRING, shards:NUMBER, replicas:OBJECT, director_tag:STRING} -> OBJECT
-                            // STRING, {primary_key:STRING, shards:NUMBER, replicas:NUMBER, director_tag:STRING} -> OBJECT
-                            // STRING, {primary_key:STRING, shards:NUMBER, replicas:OBJECT, director_tag:STRING} -> OBJECT
->>>>>>> 29271dff
         // Drops a table with a particular name from a particular
         // database.  (You may omit the first argument to use the
         // default database.)
@@ -492,17 +481,10 @@
                        // Database -> OBJECT
         // Generates a new config for the given table, or all tables in the given database
         // The `shards` and `replicas` arguments are required
-<<<<<<< HEAD
-        RECONFIGURE   = 176; // Database, {shards:NUMBER, replicas:NUMBER[, primary_replica_tag:STRING, dry_run:BOOLEAN]} -> ARRAY
-                             // Database, {shards:NUMBER, replicas:OBJECT[, primary_replica_tag:STRING, dry_run:BOOLEAN]} -> ARRAY
+        RECONFIGURE   = 176; // Database, {shards:NUMBER, replicas:NUMBER[, primary_replica_tag:STRING, dry_run:BOOLEAN]} -> OBJECT
+                             // Database, {shards:NUMBER, replicas:OBJECT[, primary_replica_tag:STRING, dry_run:BOOLEAN]} -> OBJECT
                              // Table, {shards:NUMBER, replicas:NUMBER[, primary_replica_tag:STRING, dry_run:BOOLEAN]} -> OBJECT
                              // Table, {shards:NUMBER, replicas:OBJECT[, primary_replica_tag:STRING, dry_run:BOOLEAN]} -> OBJECT
-=======
-        RECONFIGURE   = 176; // Database, {shards:NUMBER, replicas:NUMBER[, director_tag:STRING, dry_run:BOOLEAN]} -> OBJECT
-                             // Database, {shards:NUMBER, replicas:OBJECT[, director_tag:STRING, dry_run:BOOLEAN]} -> OBJECT
-                             // Table, {shards:NUMBER, replicas:NUMBER[, director_tag:STRING, dry_run:BOOLEAN]} -> OBJECT
-                             // Table, {shards:NUMBER, replicas:OBJECT[, director_tag:STRING, dry_run:BOOLEAN]} -> OBJECT
->>>>>>> 29271dff
         // Balances the table's shards but leaves everything else the same. Can also be
         // applied to an entire database at once.
         REBALANCE     = 179; // Table -> OBJECT
