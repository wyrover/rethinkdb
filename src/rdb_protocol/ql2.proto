--- conflicted
+++ resolved
@@ -524,42 +524,6 @@
         // Returns the timezone of a time.
         TIMEZONE = 127; // PSEUDOTYPE(TIME) -> STRING
 
-<<<<<<< HEAD
-        YEAR = 128;
-        MONTH = 129;
-        DAY = 130;
-        DAY_OF_WEEK = 131;
-        DAY_OF_YEAR = 132;
-        HOURS = 133;
-        MINUTES = 134;
-        SECONDS = 135;
-
-        TIME = 136;
-
-        MONDAY = 107;
-        TUESDAY = 108;
-        WEDNESDAY = 109;
-        THURSDAY = 110;
-        FRIDAY = 111;
-        SATURDAY = 112;
-        SUNDAY = 113;
-
-        JANUARY = 114;
-        FEBRUARY = 115;
-        MARCH = 116;
-        APRIL = 117;
-        MAY = 118;
-        JUNE = 119;
-        JULY = 120;
-        AUGUST = 121;
-        SEPTEMBER = 122;
-        OCTOBER = 123;
-        NOVEMBER = 124;
-        DECEMBER = 125;
-
-        // Indicates to MERGE to replace the other object rather than merge it.
-        LITERAL = 137; // JSON -> Merging
-=======
         // These access the various components of a time.
         YEAR = 128; // PSEUDOTYPE(TIME) -> NUMBER
         MONTH = 129; // PSEUDOTYPE(TIME) -> NUMBER
@@ -599,7 +563,9 @@
         OCTOBER = 123;   // -> 10
         NOVEMBER = 124;  // -> 11
         DECEMBER = 125;  // -> 12
->>>>>>> 3e115f37
+
+        // Indicates to MERGE to replace the other object rather than merge it.
+        LITERAL = 137; // JSON -> Merging
     }
     optional TermType type = 1;
 
