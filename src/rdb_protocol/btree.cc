--- conflicted
+++ resolved
@@ -65,11 +65,7 @@
         response->data.reset(new ql::datum_t(ql::datum_t::R_NULL));
     } else {
         response->data = get_data(kv_location.value.get(),
-<<<<<<< HEAD
-                                  alt_buf_parent_t(&kv_location.buf));
-=======
                                   buf_parent_t(&kv_location.buf));
->>>>>>> 1db2f996
     }
 }
 
@@ -113,11 +109,7 @@
     const block_size_t block_size = kv_location->buf.cache()->get_block_size();
     {
         blob_t blob(block_size, new_value->value_ref(), blob::btree_maxreflen);
-<<<<<<< HEAD
-        serialize_onto_blob(alt_buf_parent_t(&kv_location->buf), &blob, data);
-=======
         serialize_onto_blob(buf_parent_t(&kv_location->buf), &blob, data);
->>>>>>> 1db2f996
     }
 
     if (mod_info_out) {
@@ -189,11 +181,7 @@
             // Otherwise pass the entry with this key to the function.
             started_empty = false;
             old_val = get_data(kv_location.value.get(),
-<<<<<<< HEAD
-                               alt_buf_parent_t(&kv_location.buf));
-=======
                                buf_parent_t(&kv_location.buf));
->>>>>>> 1db2f996
             guarantee(old_val->get(primary_key, ql::NOTHROW).has());
         }
         guarantee(old_val.has());
@@ -391,11 +379,7 @@
     /* update the modification report */
     if (kv_location.value.has()) {
         mod_info->deleted.first = get_data(kv_location.value.get(),
-<<<<<<< HEAD
-                                           alt_buf_parent_t(&kv_location.buf));
-=======
                                            buf_parent_t(&kv_location.buf));
->>>>>>> 1db2f996
     }
 
     mod_info->added.first = data;
@@ -426,11 +410,7 @@
         cb_->on_deletion(key, recency, interruptor);
     }
 
-<<<<<<< HEAD
-    void on_pair(alt_buf_parent_t leaf_node, repli_timestamp_t recency,
-=======
     void on_pair(buf_parent_t leaf_node, repli_timestamp_t recency,
->>>>>>> 1db2f996
                  const btree_key_t *key, const void *val,
                  signal_t *interruptor) THROWS_ONLY(interrupted_exc_t) {
         rassert(kr_.contains_key(key->contents, key->size));
@@ -457,11 +437,7 @@
 void rdb_backfill(btree_slice_t *slice, const key_range_t& key_range,
                   repli_timestamp_t since_when, rdb_backfill_callback_t *callback,
                   superblock_t *superblock,
-<<<<<<< HEAD
-                  alt_buf_lock_t *sindex_block,
-=======
                   buf_lock_t *sindex_block,
->>>>>>> 1db2f996
                   parallel_traversal_progress_t *p, signal_t *interruptor)
     THROWS_ONLY(interrupted_exc_t) {
     agnostic_rdb_backfill_callback_t agnostic_cb(callback, key_range, slice);
@@ -483,11 +459,7 @@
     /* Update the modification report. */
     if (exists) {
         mod_info->deleted.first = get_data(kv_location.value.get(),
-<<<<<<< HEAD
-                                           alt_buf_parent_t(&kv_location.buf));
-=======
                                            buf_parent_t(&kv_location.buf));
->>>>>>> 1db2f996
         kv_location_delete(&kv_location, key, timestamp, mod_info);
     }
     guarantee(!mod_info->deleted.second.empty() && mod_info->added.second.empty());
@@ -497,22 +469,14 @@
 // RSI: Ensure that everything calling this function is using it correctly -- and
 // make this function take a txn, I think, because this should only be used to delete
 // a detached blob.
-<<<<<<< HEAD
-void rdb_value_deleter_t::delete_value(alt_buf_parent_t parent, void *value) {
-=======
 void rdb_value_deleter_t::delete_value(buf_parent_t parent, void *value) {
->>>>>>> 1db2f996
     rdb_blob_wrapper_t blob(parent.cache()->get_block_size(),
                             static_cast<rdb_value_t *>(value)->value_ref(),
                             blob::btree_maxreflen);
     blob.clear(parent);
 }
 
-<<<<<<< HEAD
-void rdb_value_non_deleter_t::delete_value(alt_buf_parent_t, void *) {
-=======
 void rdb_value_non_deleter_t::delete_value(buf_parent_t, void *) {
->>>>>>> 1db2f996
     //RSI should we be detaching blobs in here?
 }
 
@@ -573,11 +537,7 @@
 
 void rdb_erase_range(btree_slice_t *slice, key_tester_t *tester,
                      const key_range_t &key_range,
-<<<<<<< HEAD
-                     alt_buf_lock_t *sindex_block,
-=======
                      buf_lock_t *sindex_block,
->>>>>>> 1db2f996
                      superblock_t *superblock,
                      btree_store_t<rdb_protocol_t> *store,
                      signal_t *interruptor) {
@@ -1045,11 +1005,7 @@
 
 rdb_modification_report_cb_t::rdb_modification_report_cb_t(
         btree_store_t<rdb_protocol_t> *store,
-<<<<<<< HEAD
-        alt_buf_lock_t *sindex_block,
-=======
         buf_lock_t *sindex_block,
->>>>>>> 1db2f996
         auto_drainer_t::lock_t lock)
     : lock_(lock), store_(store),
       sindex_block_(sindex_block) {
@@ -1188,11 +1144,7 @@
 
 void rdb_update_sindexes(const sindex_access_vector_t &sindexes,
                          const rdb_modification_report_t *modification,
-<<<<<<< HEAD
-                         alt_txn_t *txn) {
-=======
                          txn_t *txn) {
->>>>>>> 1db2f996
     {
         auto_drainer_t drainer;
 
@@ -1213,11 +1165,7 @@
         guarantee(ref_cpy.size() == static_cast<size_t>(blob::btree_maxreflen));
 
         rdb_value_deleter_t deleter;
-<<<<<<< HEAD
-        deleter.delete_value(alt_buf_parent_t(txn), ref_cpy.data());
-=======
         deleter.delete_value(buf_parent_t(txn), ref_cpy.data());
->>>>>>> 1db2f996
     }
 }
 
@@ -1244,23 +1192,14 @@
           interrupt_myself_(interrupt_myself), interruptor_(interruptor)
     { }
 
-<<<<<<< HEAD
-    void process_a_leaf(alt_buf_lock_t *leaf_node_buf,
-=======
     void process_a_leaf(buf_lock_t *leaf_node_buf,
->>>>>>> 1db2f996
                         const btree_key_t *, const btree_key_t *,
                         signal_t *, int *) THROWS_ONLY(interrupted_exc_t) {
         write_token_pair_t token_pair;
         store_->new_write_token_pair(&token_pair);
 
-<<<<<<< HEAD
-        // RSI: FML
-        scoped_ptr_t<alt_txn_t> wtxn;
-=======
         // KSI: FML
         scoped_ptr_t<txn_t> wtxn;
->>>>>>> 1db2f996
         btree_store_t<rdb_protocol_t>::sindex_access_vector_t sindexes;
 
         try {
@@ -1270,14 +1209,8 @@
             // okay -- we wipe it and rebuild it, if it has not been marked completely
             // constructed.
             store_->acquire_superblock_for_write(
-<<<<<<< HEAD
-                    alt_access_t::write,
-                    repli_timestamp_t::distant_past,
-                    2,  // RSI: This is not the right value.
-=======
                     repli_timestamp_t::distant_past,
                     2,  // KSI: This is not the right value.
->>>>>>> 1db2f996
                     write_durability_t::SOFT,
                     &token_pair,
                     &wtxn,
@@ -1306,28 +1239,15 @@
             // release it immediately.
             block_id_t sindex_block_id = superblock->get_sindex_block_id();
 
-<<<<<<< HEAD
-            scoped_ptr_t<alt_buf_lock_t> sindex_block;
-
-            store_->acquire_sindex_block_for_write(
-                superblock->expose_buf(),
-                &sindex_block,
-                sindex_block_id);
-=======
             buf_lock_t sindex_block
                 = store_->acquire_sindex_block_for_write(superblock->expose_buf(),
                                                          sindex_block_id);
->>>>>>> 1db2f996
 
             superblock.reset();
 
             store_->acquire_sindex_superblocks_for_write(
                     sindexes_to_post_construct_,
-<<<<<<< HEAD
-                    sindex_block.get(),
-=======
                     &sindex_block,
->>>>>>> 1db2f996
                     &sindexes);
 
             if (sindexes.empty()) {
@@ -1338,11 +1258,7 @@
             return;
         }
 
-<<<<<<< HEAD
-        alt_buf_read_t leaf_read(leaf_node_buf);
-=======
         buf_read_t leaf_read(leaf_node_buf);
->>>>>>> 1db2f996
         const leaf_node_t *leaf_node
             = static_cast<const leaf_node_t *>(leaf_read.get_data_read());
 
@@ -1360,11 +1276,7 @@
             const block_size_t block_size = leaf_node_buf->cache()->get_block_size();
             mod_report.info.added
                 = std::make_pair(
-<<<<<<< HEAD
-                    get_data(rdb_value, alt_buf_parent_t(leaf_node_buf)),
-=======
                     get_data(rdb_value, buf_parent_t(leaf_node_buf)),
->>>>>>> 1db2f996
                     std::vector<char>(rdb_value->value_ref(),
                         rdb_value->value_ref() + rdb_value->inline_size(block_size)));
 
@@ -1373,13 +1285,9 @@
         }
     }
 
-    void postprocess_internal_node(alt_buf_lock_t *) { }
-
-<<<<<<< HEAD
-    void filter_interesting_children(alt_buf_parent_t,
-=======
+    void postprocess_internal_node(buf_lock_t *) { }
+
     void filter_interesting_children(buf_parent_t,
->>>>>>> 1db2f996
                                      ranged_block_ids_t *ids_source,
                                      interesting_children_callback_t *cb) {
         for (int i = 0, e = ids_source->num_block_ids(); i < e; ++i) {
@@ -1441,11 +1349,7 @@
     // usually already takes care of that).
     // The txn must be destructed before the cache_account.
     scoped_ptr_t<alt_cache_account_t> cache_account;
-<<<<<<< HEAD
-    scoped_ptr_t<alt_txn_t> txn;
-=======
     scoped_ptr_t<txn_t> txn;
->>>>>>> 1db2f996
     scoped_ptr_t<real_superblock_t> superblock;
 
     store->acquire_superblock_for_read(
@@ -1455,11 +1359,7 @@
         interruptor,
         true /* USE_SNAPSHOT */);
 
-<<<<<<< HEAD
-    // RSI: Is this high(?) priority why making an sindex slows stuff down a lot?
-=======
     // KSI: Is this high(?) priority why making an sindex slows stuff down a lot?
->>>>>>> 1db2f996
     txn->cache()->create_cache_account(SINDEX_POST_CONSTRUCTION_CACHE_PRIORITY,
                                        &cache_account);
     txn->set_account(cache_account.get());
