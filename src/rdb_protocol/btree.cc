--- conflicted
+++ resolved
@@ -1277,11 +1277,8 @@
     case cluster_version_t::v1_14:
     case cluster_version_t::v1_15:
     case cluster_version_t::v1_16:
-<<<<<<< HEAD
+    case cluster_version_t::v2_0:
     case cluster_version_t::raft_is_latest:
-=======
-    case cluster_version_t::v2_0_is_latest:
->>>>>>> ab6bc3e5
         success = deserialize_for_version(
                 cluster_version,
                 &read_stream,
