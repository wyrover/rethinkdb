--- conflicted
+++ resolved
@@ -1055,14 +1055,7 @@
     scoped_ptr_t<new_mutex_in_line_t> acq =
         store_->get_in_line_for_sindex_queue(sindex_block_);
 
-<<<<<<< HEAD
     store_->sindex_queue_push(mod_report, acq.get());
-=======
-    // This is for a disk backed queue so there are no versioning issues.
-    write_message_t wm;
-    serialize<cluster_version_t::LATEST_DISK>(&wm, mod_report);
-    store_->sindex_queue_push(wm, acq.get());
->>>>>>> 60a02848
 
     rdb_live_deletion_context_t deletion_context;
     rdb_update_sindexes(sindexes_, &mod_report, sindex_block_->txn(),
