// Copyright 2010-2013 RethinkDB, all rights reserved.
#include "rdb_protocol/term.hpp"

#include "containers/cow_ptr.hpp"
#include "concurrency/cross_thread_watchable.hpp"
#include "clustering/administration/metadata.hpp"
#include "rdb_protocol/counted_term.hpp"
#include "rdb_protocol/env.hpp"
#include "rdb_protocol/func.hpp"
#include "rdb_protocol/minidriver.hpp"
#include "rdb_protocol/stream_cache.hpp"
#include "rdb_protocol/term_walker.hpp"
#include "rdb_protocol/validate.hpp"
#include "rdb_protocol/terms/terms.hpp"
#include "thread_local.hpp"

namespace ql {

counted_t<term_t> compile_term(compile_env_t *env, protob_t<const Term> t) {
    switch (t->type()) {
    case Term::DATUM:              return make_datum_term(t);
    case Term::MAKE_ARRAY:         return make_make_array_term(env, t);
    case Term::MAKE_OBJ:           return make_make_obj_term(env, t);
    case Term::VAR:                return make_var_term(env, t);
    case Term::JAVASCRIPT:         return make_javascript_term(env, t);
    case Term::HTTP:               return make_http_term(env, t);
    case Term::ERROR:              return make_error_term(env, t);
    case Term::IMPLICIT_VAR:       return make_implicit_var_term(env, t);
    case Term::RANDOM:             return make_random_term(env, t);
    case Term::DB:                 return make_db_term(env, t);
    case Term::TABLE:              return make_table_term(env, t);
    case Term::GET:                return make_get_term(env, t);
    case Term::GET_ALL:            return make_get_all_term(env, t);
    case Term::EQ:                 // fallthru
    case Term::NE:                 // fallthru
    case Term::LT:                 // fallthru
    case Term::LE:                 // fallthru
    case Term::GT:                 // fallthru
    case Term::GE:                 return make_predicate_term(env, t);
    case Term::NOT:                return make_not_term(env, t);
    case Term::ADD:                // fallthru
    case Term::SUB:                // fallthru
    case Term::MUL:                // fallthru
    case Term::DIV:                return make_arith_term(env, t);
    case Term::MOD:                return make_mod_term(env, t);
    case Term::CONTAINS:           return make_contains_term(env, t);
    case Term::APPEND:             return make_append_term(env, t);
    case Term::PREPEND:            return make_prepend_term(env, t);
    case Term::DIFFERENCE:         return make_difference_term(env, t);
    case Term::SET_INSERT:         return make_set_insert_term(env, t);
    case Term::SET_INTERSECTION:   return make_set_intersection_term(env, t);
    case Term::SET_UNION:          return make_set_union_term(env, t);
    case Term::SET_DIFFERENCE:     return make_set_difference_term(env, t);
    case Term::SLICE:              return make_slice_term(env, t);
    case Term::GET_FIELD:          return make_get_field_term(env, t);
    case Term::INDEXES_OF:         return make_indexes_of_term(env, t);
    case Term::KEYS:               return make_keys_term(env, t);
    case Term::OBJECT:             return make_object_term(env, t);
    case Term::HAS_FIELDS:         return make_has_fields_term(env, t);
    case Term::WITH_FIELDS:        return make_with_fields_term(env, t);
    case Term::PLUCK:              return make_pluck_term(env, t);
    case Term::WITHOUT:            return make_without_term(env, t);
    case Term::MERGE:              return make_merge_term(env, t);
    case Term::LITERAL:            return make_literal_term(env, t);
    case Term::BETWEEN:            return make_between_term(env, t);
    case Term::CHANGES:            return make_changes_term(env, t);
    case Term::REDUCE:             return make_reduce_term(env, t);
    case Term::MAP:                return make_map_term(env, t);
    case Term::FILTER:             return make_filter_term(env, t);
    case Term::CONCATMAP:          return make_concatmap_term(env, t);
    case Term::GROUP:              return make_group_term(env, t);
    case Term::ORDERBY:            return make_orderby_term(env, t);
    case Term::DISTINCT:           return make_distinct_term(env, t);
    case Term::COUNT:              return make_count_term(env, t);
    case Term::SUM:                return make_sum_term(env, t);
    case Term::AVG:                return make_avg_term(env, t);
    case Term::MIN:                return make_min_term(env, t);
    case Term::MAX:                return make_max_term(env, t);
    case Term::UNION:              return make_union_term(env, t);
    case Term::NTH:                return make_nth_term(env, t);
    case Term::LIMIT:              return make_limit_term(env, t);
    case Term::SKIP:               return make_skip_term(env, t);
    case Term::INNER_JOIN:         return make_inner_join_term(env, t);
    case Term::OUTER_JOIN:         return make_outer_join_term(env, t);
    case Term::EQ_JOIN:            return make_eq_join_term(env, t);
    case Term::ZIP:                return make_zip_term(env, t);
    case Term::INSERT_AT:          return make_insert_at_term(env, t);
    case Term::DELETE_AT:          return make_delete_at_term(env, t);
    case Term::CHANGE_AT:          return make_change_at_term(env, t);
    case Term::SPLICE_AT:          return make_splice_at_term(env, t);
    case Term::COERCE_TO:          return make_coerce_term(env, t);
    case Term::UNGROUP:            return make_ungroup_term(env, t);
    case Term::TYPEOF:             return make_typeof_term(env, t);
    case Term::UPDATE:             return make_update_term(env, t);
    case Term::DELETE:             return make_delete_term(env, t);
    case Term::REPLACE:            return make_replace_term(env, t);
    case Term::INSERT:             return make_insert_term(env, t);
    case Term::DB_CREATE:          return make_db_create_term(env, t);
    case Term::DB_DROP:            return make_db_drop_term(env, t);
    case Term::DB_LIST:            return make_db_list_term(env, t);
    case Term::TABLE_CREATE:       return make_table_create_term(env, t);
    case Term::TABLE_DROP:         return make_table_drop_term(env, t);
    case Term::TABLE_LIST:         return make_table_list_term(env, t);
    case Term::SYNC:               return make_sync_term(env, t);
    case Term::INDEX_CREATE:       return make_sindex_create_term(env, t);
    case Term::INDEX_DROP:         return make_sindex_drop_term(env, t);
    case Term::INDEX_LIST:         return make_sindex_list_term(env, t);
    case Term::INDEX_STATUS:       return make_sindex_status_term(env, t);
    case Term::INDEX_WAIT:         return make_sindex_wait_term(env, t);
    case Term::FUNCALL:            return make_funcall_term(env, t);
    case Term::BRANCH:             return make_branch_term(env, t);
    case Term::ANY:                return make_any_term(env, t);
    case Term::ALL:                return make_all_term(env, t);
    case Term::FOREACH:            return make_foreach_term(env, t);
    case Term::FUNC:               return make_counted<func_term_t>(env, t);
    case Term::ASC:                return make_asc_term(env, t);
    case Term::DESC:               return make_desc_term(env, t);
    case Term::INFO:               return make_info_term(env, t);
    case Term::MATCH:              return make_match_term(env, t);
    case Term::SPLIT:              return make_split_term(env, t);
    case Term::UPCASE:             return make_upcase_term(env, t);
    case Term::DOWNCASE:           return make_downcase_term(env, t);
    case Term::SAMPLE:             return make_sample_term(env, t);
    case Term::IS_EMPTY:           return make_is_empty_term(env, t);
    case Term::DEFAULT:            return make_default_term(env, t);
    case Term::JSON:               return make_json_term(env, t);
    case Term::ISO8601:            return make_iso8601_term(env, t);
    case Term::TO_ISO8601:         return make_to_iso8601_term(env, t);
    case Term::EPOCH_TIME:         return make_epoch_time_term(env, t);
    case Term::TO_EPOCH_TIME:      return make_to_epoch_time_term(env, t);
    case Term::NOW:                return make_now_term(env, t);
    case Term::IN_TIMEZONE:        return make_in_timezone_term(env, t);
    case Term::DURING:             return make_during_term(env, t);
    case Term::DATE:               return make_date_term(env, t);
    case Term::TIME_OF_DAY:        return make_time_of_day_term(env, t);
    case Term::TIMEZONE:           return make_timezone_term(env, t);
    case Term::TIME:               return make_time_term(env, t);

    case Term::YEAR:               return make_portion_term(env, t, pseudo::YEAR);
    case Term::MONTH:              return make_portion_term(env, t, pseudo::MONTH);
    case Term::DAY:                return make_portion_term(env, t, pseudo::DAY);
    case Term::DAY_OF_WEEK:        return make_portion_term(env, t,
                                                            pseudo::DAY_OF_WEEK);
    case Term::DAY_OF_YEAR:        return make_portion_term(env, t,
                                                            pseudo::DAY_OF_YEAR);
    case Term::HOURS:              return make_portion_term(env, t, pseudo::HOURS);
    case Term::MINUTES:            return make_portion_term(env, t, pseudo::MINUTES);
    case Term::SECONDS:            return make_portion_term(env, t, pseudo::SECONDS);

    case Term::MONDAY:             return make_constant_term(env, t, 1, "monday");
    case Term::TUESDAY:            return make_constant_term(env, t, 2, "tuesday");
    case Term::WEDNESDAY:          return make_constant_term(env, t, 3, "wednesday");
    case Term::THURSDAY:           return make_constant_term(env, t, 4, "thursday");
    case Term::FRIDAY:             return make_constant_term(env, t, 5, "friday");
    case Term::SATURDAY:           return make_constant_term(env, t, 6, "saturday");
    case Term::SUNDAY:             return make_constant_term(env, t, 7, "sunday");
    case Term::JANUARY:            return make_constant_term(env, t, 1, "january");
    case Term::FEBRUARY:           return make_constant_term(env, t, 2, "february");
    case Term::MARCH:              return make_constant_term(env, t, 3, "march");
    case Term::APRIL:              return make_constant_term(env, t, 4, "april");
    case Term::MAY:                return make_constant_term(env, t, 5, "may");
    case Term::JUNE:               return make_constant_term(env, t, 6, "june");
    case Term::JULY:               return make_constant_term(env, t, 7, "july");
    case Term::AUGUST:             return make_constant_term(env, t, 8, "august");
    case Term::SEPTEMBER:          return make_constant_term(env, t, 9, "september");
    case Term::OCTOBER:            return make_constant_term(env, t, 10, "october");
    case Term::NOVEMBER:           return make_constant_term(env, t, 11, "november");
    case Term::DECEMBER:           return make_constant_term(env, t, 12, "december");
    default: unreachable();
    }
    unreachable();
}

void run(protob_t<Query> q,
         rdb_context_t *ctx,
         signal_t *interruptor,
         stream_cache_t *stream_cache,
         Response *res) {
    try {
        validate_pb(*q);
    } catch (const base_exc_t &e) {
        fill_error(res, Response::CLIENT_ERROR, e.what(), backtrace_t());
        return;
    }
#ifdef INSTRUMENT
    debugf("Query: %s\n", q->DebugString().c_str());
#endif // INSTRUMENT

    int64_t token = q->token();
    use_json_t use_json = q->accepts_r_json() ? use_json_t::YES : use_json_t::NO;

    switch (q->type()) {
    case Query_QueryType_START: {
        threadnum_t th = get_thread_id();
        scoped_ptr_t<ql::env_t> env(
            new ql::env_t(
<<<<<<< HEAD
                ctx->extproc_pool,
                ctx->changefeed_client.get(),
                ctx->ns_repo,
=======
                ctx->extproc_pool, ctx->reql_http_proxy, ctx->ns_repo,
>>>>>>> 46d295a0
                ctx->cross_thread_namespace_watchables[th.threadnum]->get_watchable(),
                ctx->cross_thread_database_watchables[th.threadnum]->get_watchable(),
                ctx->cluster_metadata, ctx->directory_read_manager,
                interruptor, ctx->machine_id, q));

        counted_t<term_t> root_term;
        try {
            Term *t = q->mutable_query();
            compile_env_t compile_env((var_visibility_t()));
            root_term = compile_term(&compile_env, q.make_child(t));
            // TODO: handle this properly
        } catch (const exc_t &e) {
            fill_error(res, Response::COMPILE_ERROR, e.what(), e.backtrace());
            return;
        } catch (const datum_exc_t &e) {
            fill_error(res, Response::COMPILE_ERROR, e.what(), backtrace_t());
            return;
        }

        try {
            rcheck_toplevel(!stream_cache->contains(token),
                            base_exc_t::GENERIC,
                            strprintf("ERROR: duplicate token %" PRIi64, token));
        } catch (const exc_t &e) {
            fill_error(res, Response::CLIENT_ERROR, e.what(), e.backtrace());
            return;
        } catch (const datum_exc_t &e) {
            fill_error(res, Response::CLIENT_ERROR, e.what(), backtrace_t());
            return;
        }

        try {
            scope_env_t scope_env(env.get(), var_scope_t());
            counted_t<val_t> val = root_term->eval(&scope_env);
            if (val->get_type().is_convertible(val_t::type_t::DATUM)) {
                res->set_type(Response_ResponseType_SUCCESS_ATOM);
                counted_t<const datum_t> d = val->as_datum();
                d->write_to_protobuf(res->add_response(), use_json);
                if (env->trace.has()) {
                    env->trace->as_datum()->write_to_protobuf(
                        res->mutable_profile(), use_json);
                }
            } else if (counted_t<grouped_data_t> gd
                       = val->maybe_as_promiscuous_grouped_data(scope_env.env)) {
                res->set_type(Response::SUCCESS_ATOM);
                datum_t d(std::move(*gd));
                d.write_to_protobuf(res->add_response(), use_json);
                if (env->trace.has()) {
                    env->trace->as_datum()->write_to_protobuf(
                        res->mutable_profile(), use_json);
                }
            } else if (val->get_type().is_convertible(val_t::type_t::SEQUENCE)) {
                counted_t<datum_stream_t> seq = val->as_seq(env.get());
                if (counted_t<const datum_t> arr = seq->as_array(env.get())) {
                    res->set_type(Response_ResponseType_SUCCESS_ATOM);
                    arr->write_to_protobuf(res->add_response(), use_json);
                    if (env->trace.has()) {
                        env->trace->as_datum()->write_to_protobuf(
                            res->mutable_profile(), use_json);
                    }
                } else {
                    stream_cache->insert(token, use_json, std::move(env), seq);
                    bool b = stream_cache->serve(token, res, interruptor);
                    r_sanity_check(b);
                }
            } else {
                rfail_toplevel(base_exc_t::GENERIC,
                               "Query result must be of type "
                               "DATUM, GROUPED_DATA, or STREAM (got %s).",
                               val->get_type().name());
            }
        } catch (const exc_t &e) {
            fill_error(res, Response::RUNTIME_ERROR, e.what(), e.backtrace());
            return;
        } catch (const datum_exc_t &e) {
            fill_error(res, Response::RUNTIME_ERROR, e.what(), backtrace_t());
            return;
        }
    } break;
    case Query_QueryType_CONTINUE: {
        try {
            bool b = stream_cache->serve(token, res, interruptor);
            if (!b) {
                auto err = strprintf("Token %" PRIi64 " not in stream cache.", token);
                fill_error(res, Response::CLIENT_ERROR, err, backtrace_t());
            }
        } catch (const exc_t &e) {
            fill_error(res, Response::RUNTIME_ERROR, e.what(), e.backtrace());
            return;
        } catch (const datum_exc_t &e) {
            fill_error(res, Response::RUNTIME_ERROR, e.what(), backtrace_t());
            return;
        }
    } break;
    case Query_QueryType_STOP: {
        try {
            rcheck_toplevel(stream_cache->contains(token), base_exc_t::GENERIC,
                            strprintf("Token %" PRIi64 " not in stream cache.", token));
            stream_cache->erase(token);
            res->set_type(Response::SUCCESS_SEQUENCE);
        } catch (const exc_t &e) {
            fill_error(res, Response::CLIENT_ERROR, e.what(), e.backtrace());
            return;
        }
    } break;
    case Query_QueryType_NOREPLY_WAIT: {
        try {
            rcheck_toplevel(!stream_cache->contains(token),
                            base_exc_t::GENERIC,
                            strprintf("ERROR: duplicate token %" PRIi64, token));
        } catch (const exc_t &e) {
            fill_error(res, Response::CLIENT_ERROR, e.what(), e.backtrace());
            return;
        } catch (const datum_exc_t &e) {
            fill_error(res, Response::CLIENT_ERROR, e.what(), backtrace_t());
            return;
        }

        // NOREPLY_WAIT is just a no-op.
        // This works because we only evaluate one Query at a time
        // on the connection level. Once we get to the NOREPLY_WAIT Query
        // we know that all previous Queries have completed processing.

        // Send back a WAIT_COMPLETE response.
        res->set_type(Response_ResponseType_WAIT_COMPLETE);
    } break;
    default: unreachable();
    }
}

term_t::term_t(protob_t<const Term> _src)
    : pb_rcheckable_t(get_backtrace(_src)), src(_src) { }
term_t::~term_t() { }

// Uncomment the define to enable instrumentation (you'll be able to see where
// you are in query execution when something goes wrong).
// #define INSTRUMENT 1

#ifdef INSTRUMENT
TLS_with_init(int, DBG_depth, 0);
#define DBG(s, args...) do {                                            \
        std::string DBG_s = "";                                         \
        for (int DBG_i = 0; DBG_i < TLS_get_DBG_depth(); ++DBG_i) DBG_s += " ";   \
        debugf("%s" s, DBG_s.c_str(), ##args);                          \
    } while (0)
#define INC_DEPTH do { TLS_set_DBG_depth(TLS_get_DBG_depth()+1); } while (0)
#define DEC_DEPTH do { TLS_set_DBG_depth(TLS_get_DBG_depth()-1); } while (0)
#else // INSTRUMENT
#define DBG(s, args...)
#define INC_DEPTH
#define DEC_DEPTH
#endif // INSTRUMENT

protob_t<const Term> term_t::get_src() const {
    return src;
}

void term_t::prop_bt(Term *t) const {
    propagate_backtrace(t, &get_src()->GetExtension(ql2::extension::backtrace));
}

counted_t<val_t> term_t::eval(scope_env_t *env, eval_flags_t eval_flags) {
    // This is basically a hook for unit tests to change things mid-query
    profile::starter_t starter(strprintf("Evaluating %s.", name()), env->env->trace);
    DEBUG_ONLY_CODE(env->env->do_eval_callback());
    DBG("EVALUATING %s (%d):\n", name(), is_deterministic());
    env->env->throw_if_interruptor_pulsed();
    env->env->maybe_yield();
    INC_DEPTH;

    // try {
        try {
            counted_t<val_t> ret = term_eval(env, eval_flags);
            DEC_DEPTH;
            DBG("%s returned %s\n", name(), ret->print().c_str());
            return ret;
        } catch (const datum_exc_t &e) {
            DEC_DEPTH;
            DBG("%s THREW\n", name());
            rfail(e.get_type(), "%s", e.what());
        }
    // } catch (...) {
    //     DEC_DEPTH;
    //     DBG("%s THREW OUTER\n", name());
    //     throw;
    // }
}

counted_t<val_t> term_t::new_val(counted_t<const datum_t> d) {
    return make_counted<val_t>(d, backtrace());
}
counted_t<val_t> term_t::new_val(counted_t<const datum_t> d, counted_t<table_t> t) {
    return make_counted<val_t>(d, t, backtrace());
}

counted_t<val_t> term_t::new_val(counted_t<const datum_t> d,
                                 counted_t<const datum_t> orig_key,
                                 counted_t<table_t> t) {
    return make_counted<val_t>(d, orig_key, t, backtrace());
}

counted_t<val_t> term_t::new_val(env_t *env, counted_t<datum_stream_t> s) {
    return make_counted<val_t>(env, s, backtrace());
}
counted_t<val_t> term_t::new_val(counted_t<datum_stream_t> s, counted_t<table_t> d) {
    return make_counted<val_t>(d, s, backtrace());
}
counted_t<val_t> term_t::new_val(counted_t<const db_t> db) {
    return make_counted<val_t>(db, backtrace());
}
counted_t<val_t> term_t::new_val(counted_t<table_t> t) {
    return make_counted<val_t>(t, backtrace());
}
counted_t<val_t> term_t::new_val(counted_t<func_t> f) {
    return make_counted<val_t>(f, backtrace());
}
counted_t<val_t> term_t::new_val_bool(bool b) {
    return new_val(make_counted<const datum_t>(datum_t::R_BOOL, b));
}

} // namespace ql<|MERGE_RESOLUTION|>--- conflicted
+++ resolved
@@ -194,17 +194,17 @@
         threadnum_t th = get_thread_id();
         scoped_ptr_t<ql::env_t> env(
             new ql::env_t(
-<<<<<<< HEAD
                 ctx->extproc_pool,
                 ctx->changefeed_client.get(),
+                ctx->reql_http_proxy,
                 ctx->ns_repo,
-=======
-                ctx->extproc_pool, ctx->reql_http_proxy, ctx->ns_repo,
->>>>>>> 46d295a0
                 ctx->cross_thread_namespace_watchables[th.threadnum]->get_watchable(),
                 ctx->cross_thread_database_watchables[th.threadnum]->get_watchable(),
-                ctx->cluster_metadata, ctx->directory_read_manager,
-                interruptor, ctx->machine_id, q));
+                ctx->cluster_metadata,
+                ctx->directory_read_manager,
+                interruptor,
+                ctx->machine_id,
+                q));
 
         counted_t<term_t> root_term;
         try {
