// Copyright 2010-2014 RethinkDB, all rights reserved.
#include "rdb_protocol/protocol.hpp"

#include <algorithm>

#include "errors.hpp"
#include <boost/bind.hpp>

#include "arch/io/disk.hpp"
#include "btree/erase_range.hpp"
#include "btree/parallel_traversal.hpp"
#include "btree/slice.hpp"
#include "btree/superblock.hpp"
#include "clustering/administration/metadata.hpp"
#include "clustering/reactor/reactor.hpp"
#include "concurrency/cross_thread_watchable.hpp"
#include "concurrency/pmap.hpp"
#include "concurrency/wait_any.hpp"
#include "containers/archive/archive.hpp"
#include "containers/archive/vector_stream.hpp"
#include "protob/protob.hpp"
#include "rdb_protocol/btree.hpp"
#include "rdb_protocol/env.hpp"
#include "rdb_protocol/func.hpp"
#include "rdb_protocol/shards.hpp"
#include "rdb_protocol/minidriver.hpp"
#include "rdb_protocol/term_walker.hpp"
#include "rpc/semilattice/view/field.hpp"
#include "rpc/semilattice/watchable.hpp"
#include "serializer/config.hpp"

typedef rdb_protocol_details::backfill_atom_t rdb_backfill_atom_t;
typedef rdb_protocol_details::range_key_tester_t range_key_tester_t;

typedef rdb_protocol_t::context_t context_t;

typedef rdb_protocol_t::store_t store_t;
typedef rdb_protocol_t::region_t region_t;

typedef rdb_protocol_t::read_t read_t;
typedef rdb_protocol_t::read_response_t read_response_t;

typedef rdb_protocol_t::point_read_t point_read_t;
typedef rdb_protocol_t::point_read_response_t point_read_response_t;

typedef rdb_protocol_t::rget_read_t rget_read_t;
typedef rdb_protocol_t::rget_read_response_t rget_read_response_t;

typedef rdb_protocol_t::distribution_read_t distribution_read_t;
typedef rdb_protocol_t::distribution_read_response_t distribution_read_response_t;

typedef rdb_protocol_t::sindex_list_t sindex_list_t;
typedef rdb_protocol_t::sindex_list_response_t sindex_list_response_t;

typedef rdb_protocol_t::sindex_status_t sindex_status_t;
typedef rdb_protocol_t::sindex_status_response_t sindex_status_response_t;

typedef rdb_protocol_t::write_t write_t;
typedef rdb_protocol_t::write_response_t write_response_t;

typedef rdb_protocol_t::batched_replace_t batched_replace_t;
typedef rdb_protocol_t::batched_insert_t batched_insert_t;

typedef rdb_protocol_t::point_write_t point_write_t;
typedef rdb_protocol_t::point_write_response_t point_write_response_t;

typedef rdb_protocol_t::point_delete_t point_delete_t;
typedef rdb_protocol_t::point_delete_response_t point_delete_response_t;

typedef rdb_protocol_t::sindex_create_t sindex_create_t;
typedef rdb_protocol_t::sindex_create_response_t sindex_create_response_t;

typedef rdb_protocol_t::sindex_drop_t sindex_drop_t;
typedef rdb_protocol_t::sindex_drop_response_t sindex_drop_response_t;

typedef rdb_protocol_t::sync_t sync_t;
typedef rdb_protocol_t::sync_response_t sync_response_t;

typedef rdb_protocol_t::backfill_chunk_t backfill_chunk_t;

typedef rdb_protocol_t::backfill_progress_t backfill_progress_t;

typedef btree_store_t<rdb_protocol_t>::sindex_access_vector_t sindex_access_vector_t;

const std::string rdb_protocol_t::protocol_name("rdb");

store_key_t key_max(sorting_t sorting) {
    return !reversed(sorting) ? store_key_t::max() : store_key_t::min();
}

RDB_IMPL_PROTOB_SERIALIZABLE(Term);
RDB_IMPL_PROTOB_SERIALIZABLE(Datum);
RDB_IMPL_PROTOB_SERIALIZABLE(Backtrace);

datum_range_t::datum_range_t()
    : left_bound_type(key_range_t::none), right_bound_type(key_range_t::none) { }
datum_range_t::datum_range_t(
    counted_t<const ql::datum_t> _left_bound, key_range_t::bound_t _left_bound_type,
    counted_t<const ql::datum_t> _right_bound, key_range_t::bound_t _right_bound_type)
    : left_bound(_left_bound), right_bound(_right_bound),
      left_bound_type(_left_bound_type), right_bound_type(_right_bound_type) { }
datum_range_t::datum_range_t(counted_t<const ql::datum_t> val)
    : left_bound(val), right_bound(val),
      left_bound_type(key_range_t::closed), right_bound_type(key_range_t::closed) { }

datum_range_t datum_range_t::universe()  {
    return datum_range_t(counted_t<const ql::datum_t>(), key_range_t::open,
                         counted_t<const ql::datum_t>(), key_range_t::open);
}
bool datum_range_t::is_universe() const {
    return !left_bound.has() && !right_bound.has()
        && left_bound_type == key_range_t::open && right_bound_type == key_range_t::open;
}

bool datum_range_t::contains(counted_t<const ql::datum_t> val) const {
    return (!left_bound.has()
            || *left_bound < *val
            || (*left_bound == *val && left_bound_type == key_range_t::closed))
        && (!right_bound.has()
            || *right_bound > *val
            || (*right_bound == *val && right_bound_type == key_range_t::closed));
}

key_range_t datum_range_t::to_primary_keyrange() const {
    return key_range_t(
        left_bound_type,
        left_bound.has()
            ? store_key_t(left_bound->print_primary())
            : store_key_t::min(),
        right_bound_type,
        right_bound.has()
            ? store_key_t(right_bound->print_primary())
            : store_key_t::max());
}

key_range_t datum_range_t::to_sindex_keyrange() const {
    return rdb_protocol_t::sindex_key_range(
        left_bound.has()
            ? store_key_t(left_bound->truncated_secondary())
            : store_key_t::min(),
        right_bound.has()
            ? store_key_t(right_bound->truncated_secondary())
            : store_key_t::max());
}

namespace rdb_protocol_details {

RDB_IMPL_SERIALIZABLE_3(backfill_atom_t, key, value, recency);

void post_construct_and_drain_queue(
        auto_drainer_t::lock_t lock,
        const std::set<uuid_u> &sindexes_to_bring_up_to_date,
        btree_store_t<rdb_protocol_t> *store,
        internal_disk_backed_queue_t *mod_queue_ptr)
    THROWS_NOTHING;

/* Creates a queue of operations for the sindex, runs a post construction for
 * the data already in the btree and finally drains the queue. */
void bring_sindexes_up_to_date(
        const std::set<std::string> &sindexes_to_bring_up_to_date,
        btree_store_t<rdb_protocol_t> *store,
        buf_lock_t *sindex_block)
    THROWS_NOTHING
{
    with_priority_t p(CORO_PRIORITY_SINDEX_CONSTRUCTION);

    /* We register our modification queue here. An important point about
     * correctness here: we've held the superblock this whole time and will
     * continue to do so until the call to post_construct_secondary_indexes
     * begins a parallel traversal which releases the superblock. This
     * serves to make sure that every changes which we don't learn about in
     * the parallel traversal we do learn about from the mod queue. */
    uuid_u post_construct_id = generate_uuid();

    /* Keep the store alive for as long as mod_queue exists. It uses its io_backender
     * and perfmon_collection, so that is important. */
    auto_drainer_t::lock_t store_drainer_acq(&store->drainer);

    scoped_ptr_t<internal_disk_backed_queue_t> mod_queue(
            new internal_disk_backed_queue_t(
                store->io_backender_,
                serializer_filepath_t(
                    store->base_path_,
                    "post_construction_" + uuid_to_str(post_construct_id)),
                &store->perfmon_collection));

    {
        mutex_t::acq_t acq;
        store->lock_sindex_queue(sindex_block, &acq);
        store->register_sindex_queue(mod_queue.get(), &acq);
    }

    std::map<std::string, secondary_index_t> sindexes;
    get_secondary_indexes(sindex_block, &sindexes);
    std::set<uuid_u> sindexes_to_bring_up_to_date_uuid;

    for (auto it = sindexes_to_bring_up_to_date.begin();
         it != sindexes_to_bring_up_to_date.end(); ++it) {
        guarantee(std_contains(sindexes, *it));
        sindexes_to_bring_up_to_date_uuid.insert(sindexes[*it].id);
    }

    coro_t::spawn_sometime(std::bind(
                &post_construct_and_drain_queue,
                store_drainer_acq,
                sindexes_to_bring_up_to_date_uuid,
                store,
                mod_queue.release()));
}

class apply_sindex_change_visitor_t : public boost::static_visitor<> {
public:
    apply_sindex_change_visitor_t(const sindex_access_vector_t *sindexes,
            txn_t *txn,
            signal_t *interruptor)
        : sindexes_(sindexes), txn_(txn), interruptor_(interruptor) { }
    void operator()(const rdb_modification_report_t &mod_report) const {
        rdb_update_sindexes(*sindexes_, &mod_report, txn_);
    }

    void operator()(const rdb_erase_range_report_t &erase_range_report) const {
        rdb_erase_range_sindexes(*sindexes_, &erase_range_report, interruptor_);
    }

private:
    const sindex_access_vector_t *sindexes_;
    txn_t *txn_;
    signal_t *interruptor_;
};

/* This function is really part of the logic of bring_sindexes_up_to_date
 * however it needs to be in a seperate function so that it can be spawned in a
 * coro. 
 */
void post_construct_and_drain_queue(
        auto_drainer_t::lock_t lock,
        const std::set<uuid_u> &sindexes_to_bring_up_to_date,
        btree_store_t<rdb_protocol_t> *store,
        internal_disk_backed_queue_t *mod_queue_ptr)
    THROWS_NOTHING
{
    scoped_ptr_t<internal_disk_backed_queue_t> mod_queue(mod_queue_ptr);

    try {
        post_construct_secondary_indexes(store, sindexes_to_bring_up_to_date, lock.get_drain_signal());

        /* Drain the queue. */

        int previous_size = mod_queue->size();
        while (!lock.get_drain_signal()->is_pulsed()) {
            write_token_pair_t token_pair;
            store->new_write_token_pair(&token_pair);

            scoped_ptr_t<txn_t> queue_txn;
            scoped_ptr_t<real_superblock_t> queue_superblock;

            // We don't need hard durability here, because a secondary index just gets rebuilt
            // if the server dies while it's partially constructed.
            store->acquire_superblock_for_write(
                repli_timestamp_t::distant_past,
                2,
                write_durability_t::SOFT,
                &token_pair,
                &queue_txn,
                &queue_superblock,
                lock.get_drain_signal());

            // Synchronization is guaranteed through the token_pair.
            // Let's get the information we need from the superblock and then
            // release it immediately.
            block_id_t sindex_block_id = queue_superblock->get_sindex_block_id();

            buf_lock_t queue_sindex_block
                = store->acquire_sindex_block_for_write(queue_superblock->expose_buf(),
                                                        sindex_block_id);

            queue_superblock->release();

            sindex_access_vector_t sindexes;
            store->acquire_sindex_superblocks_for_write(
                    sindexes_to_bring_up_to_date,
                    &queue_sindex_block,
                    &sindexes);

            if (sindexes.empty()) {
                break;
            }

            mutex_t::acq_t acq;
            store->lock_sindex_queue(&queue_sindex_block, &acq);

            while (mod_queue->size() >= previous_size &&
                   mod_queue->size() > 0) {
                rdb_sindex_change_t sindex_change;
                deserializing_viewer_t<rdb_sindex_change_t> viewer(&sindex_change);
                mod_queue->pop(&viewer);
                boost::apply_visitor(apply_sindex_change_visitor_t(&sindexes,
                                                                   queue_txn.get(),
                                                                   lock.get_drain_signal()),
                                     sindex_change);
            }

            previous_size = mod_queue->size();

            if (mod_queue->size() == 0) {
                for (auto it = sindexes_to_bring_up_to_date.begin();
                     it != sindexes_to_bring_up_to_date.end(); ++it) {
                    store->mark_index_up_to_date(*it, &queue_sindex_block);
                }
                store->deregister_sindex_queue(mod_queue.get(), &acq);
                return;
            }
        }
    } catch (const interrupted_exc_t &) {
        // We were interrupted so we just exit. Sindex post construct is in an
        // indeterminate state and will be cleaned up at a later point.
    }

    if (lock.get_drain_signal()->is_pulsed()) {
        /* We were interrupted, this means we can't deregister the sindex queue
         * the standard way because it requires blocks. Use the emergency
         * method instead. */
        store->emergency_deregister_sindex_queue(mod_queue.get());
    } else {
        /* The sindexes we were post constructing were all deleted. Time to
         * deregister the queue. */
        write_token_pair_t token_pair;
        store->new_write_token_pair(&token_pair);

        scoped_ptr_t<txn_t> queue_txn;
        scoped_ptr_t<real_superblock_t> queue_superblock;

        store->acquire_superblock_for_write(
            repli_timestamp_t::distant_past,
            2,
            write_durability_t::HARD,
            &token_pair,
            &queue_txn,
            &queue_superblock,
            lock.get_drain_signal());

        // Synchronization is guaranteed through the token_pair.
        // Let's get the information we need from the superblock and then
        // release it immediately.
        block_id_t sindex_block_id = queue_superblock->get_sindex_block_id();

        buf_lock_t queue_sindex_block
            = store->acquire_sindex_block_for_write(queue_superblock->expose_buf(),
                                                    sindex_block_id);

        queue_superblock->release();

        mutex_t::acq_t acq;
        store->lock_sindex_queue(&queue_sindex_block, &acq);
        store->deregister_sindex_queue(mod_queue.get(), &acq);
    }
}


bool range_key_tester_t::key_should_be_erased(const btree_key_t *key) {
    uint64_t h = hash_region_hasher(key->contents, key->size);
    return delete_range->beg <= h && h < delete_range->end
        && delete_range->inner.contains_key(key->contents, key->size);
}

typedef boost::variant<rdb_modification_report_t,
                       rdb_erase_range_report_t>
        sindex_change_t;

void add_status(const single_sindex_status_t &new_status,
    single_sindex_status_t *status_out) {
    status_out->blocks_processed += new_status.blocks_processed;
    status_out->blocks_total += new_status.blocks_total;
    status_out->ready &= new_status.ready;
}

}  // namespace rdb_protocol_details

rdb_protocol_t::context_t::context_t()
    : extproc_pool(NULL), ns_repo(NULL),
    cross_thread_namespace_watchables(get_num_threads()),
    cross_thread_database_watchables(get_num_threads()),
    directory_read_manager(NULL),
    signals(get_num_threads()),
    ql_stats_membership(&get_global_perfmon_collection(), &ql_stats_collection, "query_language"),
    ql_ops_running_membership(&ql_stats_collection, &ql_ops_running, "ops_running")
{ }

rdb_protocol_t::context_t::context_t(
    extproc_pool_t *_extproc_pool,
    namespace_repo_t<rdb_protocol_t> *_ns_repo,
    boost::shared_ptr<semilattice_readwrite_view_t<cluster_semilattice_metadata_t> >
        _cluster_metadata,
    boost::shared_ptr<semilattice_readwrite_view_t<auth_semilattice_metadata_t> >
        _auth_metadata,
    directory_read_manager_t<cluster_directory_metadata_t>
        *_directory_read_manager,
    machine_id_t _machine_id,
    perfmon_collection_t *global_stats)
    : extproc_pool(_extproc_pool), ns_repo(_ns_repo),
      cross_thread_namespace_watchables(get_num_threads()),
      cross_thread_database_watchables(get_num_threads()),
      cluster_metadata(_cluster_metadata),
      auth_metadata(_auth_metadata),
      directory_read_manager(_directory_read_manager),
      signals(get_num_threads()),
      machine_id(_machine_id),
      ql_stats_membership(global_stats, &ql_stats_collection, "query_language"),
      ql_ops_running_membership(&ql_stats_collection, &ql_ops_running, "ops_running")
{
    for (int thread = 0; thread < get_num_threads(); ++thread) {
        cross_thread_namespace_watchables[thread].init(new cross_thread_watchable_variable_t<cow_ptr_t<namespaces_semilattice_metadata_t<rdb_protocol_t> > >(
                                                    clone_ptr_t<semilattice_watchable_t<cow_ptr_t<namespaces_semilattice_metadata_t<rdb_protocol_t> > > >
                                                        (new semilattice_watchable_t<cow_ptr_t<namespaces_semilattice_metadata_t<rdb_protocol_t> > >(
                                                            metadata_field(&cluster_semilattice_metadata_t::rdb_namespaces, _cluster_metadata))), threadnum_t(thread)));

        cross_thread_database_watchables[thread].init(new cross_thread_watchable_variable_t<databases_semilattice_metadata_t>(
                                                    clone_ptr_t<semilattice_watchable_t<databases_semilattice_metadata_t> >
                                                        (new semilattice_watchable_t<databases_semilattice_metadata_t>(
                                                            metadata_field(&cluster_semilattice_metadata_t::databases, _cluster_metadata))), threadnum_t(thread)));

        signals[thread].init(new cross_thread_signal_t(&interruptor, threadnum_t(thread)));
    }
}

rdb_protocol_t::context_t::~context_t() { }

// Construct a region containing only the specified key
region_t rdb_protocol_t::monokey_region(const store_key_t &k) {
    uint64_t h = hash_region_hasher(k.contents(), k.size());
    return region_t(h, h + 1, key_range_t(key_range_t::closed, k, key_range_t::closed, k));
}

key_range_t rdb_protocol_t::sindex_key_range(const store_key_t &start,
                                             const store_key_t &end) {
    store_key_t end_key;
    std::string end_key_str(key_to_unescaped_str(end));

    // Need to make the next largest store_key_t without making the key longer
    while (end_key_str.length() > 0 &&
           end_key_str[end_key_str.length() - 1] == static_cast<char>(255)) {
        end_key_str.erase(end_key_str.length() - 1);
    }

    if (end_key_str.length() == 0) {
        end_key = store_key_t::max();
    } else {
        ++end_key_str[end_key_str.length() - 1];
        end_key = store_key_t(end_key_str);
    }
    return key_range_t(key_range_t::closed, start, key_range_t::open, end_key);
}

// Returns the key identifying the monokey region used for sindex_list_t
// operations.
store_key_t sindex_list_region_key() {
    return store_key_t();
}

/* read_t::get_region implementation */
struct rdb_r_get_region_visitor : public boost::static_visitor<region_t> {
    region_t operator()(const point_read_t &pr) const {
        return rdb_protocol_t::monokey_region(pr.key);
    }

    region_t operator()(const rget_read_t &rg) const {
        return rg.region;
    }

    region_t operator()(const distribution_read_t &dg) const {
        return dg.region;
    }

    region_t operator()(UNUSED const sindex_list_t &sl) const {
        return rdb_protocol_t::monokey_region(sindex_list_region_key());
    }

    region_t operator()(const sindex_status_t &ss) const {
        return ss.region;
    }
};

region_t read_t::get_region() const THROWS_NOTHING {
    return boost::apply_visitor(rdb_r_get_region_visitor(), read);
}

struct rdb_r_shard_visitor_t : public boost::static_visitor<bool> {
    explicit rdb_r_shard_visitor_t(const hash_region_t<key_range_t> *_region,
                                   profile_bool_t _profile, read_t *_read_out)
        : region(_region), profile(_profile), read_out(_read_out) { }

    // The key was somehow already extracted from the arg.
    template <class T>
    bool keyed_read(const T &arg, const store_key_t &key) const {
        if (region_contains_key(*region, key)) {
            *read_out = read_t(arg, profile);
            return true;
        } else {
            return false;
        }
    }

    bool operator()(const point_read_t &pr) const {
        return keyed_read(pr, pr.key);
    }

    template <class T>
    bool rangey_read(const T &arg) const {
        const hash_region_t<key_range_t> intersection
            = region_intersection(*region, arg.region);
        if (!region_is_empty(intersection)) {
            T tmp = arg;
            tmp.region = intersection;
            *read_out = read_t(tmp, profile);
            return true;
        } else {
            return false;
        }
    }

    bool operator()(const rget_read_t &rg) const {
        bool do_read = rangey_read(rg);
        if (do_read) {
            auto rg_out = boost::get<rget_read_t>(&read_out->read);
            rg_out->batchspec = rg_out->batchspec.scale_down(CPU_SHARDING_FACTOR);
        }
        return do_read;
    }

    bool operator()(const distribution_read_t &dg) const {
        return rangey_read(dg);
    }

    bool operator()(const sindex_list_t &sl) const {
        return keyed_read(sl, sindex_list_region_key());
    }

    bool operator()(const sindex_status_t &ss) const {
        return rangey_read(ss);
    }

    const hash_region_t<key_range_t> *region;
    profile_bool_t profile;
    read_t *read_out;
};

bool read_t::shard(const hash_region_t<key_range_t> &region,
                   read_t *read_out) const THROWS_NOTHING {
    return boost::apply_visitor(rdb_r_shard_visitor_t(&region, profile, read_out), read);
}

/* A visitor to handle this unsharding process for us. */

class distribution_read_response_less_t {
public:
    bool operator()(const distribution_read_response_t& x, const distribution_read_response_t& y) {
        if (x.region.inner == y.region.inner) {
            return x.region < y.region;
        } else {
            return x.region.inner < y.region.inner;
        }
    }
};

// Scale the distribution down by combining ranges to fit it within the limit of
// the query
void scale_down_distribution(size_t result_limit, std::map<store_key_t, int64_t> *key_counts) {
    guarantee(result_limit > 0);
    const size_t combine = (key_counts->size() / result_limit); // Combine this many other ranges into the previous range
    for (std::map<store_key_t, int64_t>::iterator it = key_counts->begin(); it != key_counts->end(); ) {
        std::map<store_key_t, int64_t>::iterator next = it;
        ++next;
        for (size_t i = 0; i < combine && next != key_counts->end(); ++i) {
            it->second += next->second;
            std::map<store_key_t, int64_t>::iterator tmp = next;
            ++next;
            key_counts->erase(tmp);
        }
        it = next;
    }
}

class rdb_r_unshard_visitor_t : public boost::static_visitor<void> {
public:
    rdb_r_unshard_visitor_t(read_response_t *_responses,
                            size_t _count,
                            read_response_t *_response_out,
                            rdb_protocol_t::context_t *ctx,
                            signal_t *interruptor)
        : responses(_responses), count(_count), response_out(_response_out),
          env(ctx, interruptor) { }

    void operator()(const point_read_t &);

    void operator()(const rget_read_t &rg);
    void operator()(const distribution_read_t &rg);
    void operator()(const sindex_list_t &rg);
    void operator()(const sindex_status_t &rg);

private:
    read_response_t *responses; // Cannibalized for efficiency.
    size_t count;
    read_response_t *response_out;
    ql::env_t env;
};

void rdb_r_unshard_visitor_t::operator()(const point_read_t &) {
    guarantee(count == 1);
    guarantee(NULL != boost::get<point_read_response_t>(&responses[0].response));
    *response_out = responses[0];
}

<<<<<<< HEAD
void rdb_r_unshard_visitor_t::operator()(const rget_read_t &rg) {
    // Initialize response.
    response_out->response = rget_read_response_t();
    auto out = boost::get<rget_read_response_t>(&response_out->response);
    out->truncated = false;
    out->key_range = read_t(rg, profile_bool_t::DONT_PROFILE).get_region().inner;

    // Fill in `truncated` and `last_key`, get responses, abort if there's an error.
    std::vector<ql::result_t *> results(count);
    store_key_t *best = NULL;
    key_le_t key_le(rg.sorting);
    for (size_t i = 0; i < count; ++i) {
        auto resp = boost::get<rget_read_response_t>(&responses[i].response);
        guarantee(resp);
        if (resp->truncated) {
            out->truncated = true;
            if (best == NULL || key_le(resp->last_key, *best)) {
                best = &resp->last_key;
=======
            if (auto e = boost::get<ql::exc_t>(&rr->result)) {
                rg_response->result = *e;
                return;
            } else if (auto e2 = boost::get<ql::datum_exc_t>(&rr->result)) {
                rg_response->result = *e2;
                return;
>>>>>>> 66189bf2
            }
        }
        if (boost::get<ql::exc_t>(&resp->result) != NULL) {
            out->result = std::move(resp->result);
            return;
        }
        results[i] = &resp->result;
    }
    out->last_key = (best != NULL) ? std::move(*best) : key_max(rg.sorting);

    // Unshard and finish up.
    scoped_ptr_t<ql::accumulator_t> acc(rg.terminal
        ? ql::make_terminal(&env, *rg.terminal)
        : ql::make_append(rg.sorting, NULL));
    acc->unshard(out->last_key, results);
    acc->finish(&out->result);
}

void rdb_r_unshard_visitor_t::operator()(const distribution_read_t &dg) {
    // TODO: do this without copying so much and/or without dynamic memory
    // Sort results by region
    std::vector<distribution_read_response_t> results(count);
    guarantee(count > 0);

    for (size_t i = 0; i < count; ++i) {
        auto result = boost::get<distribution_read_response_t>(&responses[i].response);
        guarantee(result != NULL, "Bad boost::get\n");
        results[i] = *result; // TODO: move semantics.
    }

    std::sort(results.begin(), results.end(), distribution_read_response_less_t());

    distribution_read_response_t res;
    size_t i = 0;
    while (i < results.size()) {
        // Find the largest hash shard for this key range
        key_range_t range = results[i].region.inner;
        size_t largest_index = i;
        size_t largest_size = 0;
        size_t total_range_keys = 0;

        while (i < results.size() && results[i].region.inner == range) {
            size_t tmp_total_keys = 0;
            for (auto mit = results[i].key_counts.begin();
                 mit != results[i].key_counts.end();
                 ++mit) {
                tmp_total_keys += mit->second;
            }

            if (tmp_total_keys > largest_size) {
                largest_size = tmp_total_keys;
                largest_index = i;
            }

            total_range_keys += tmp_total_keys;
            ++i;
        }

        if (largest_size > 0) {
            // Scale up the selected hash shard
            double scale_factor = double(total_range_keys) / double(largest_size);

            guarantee(scale_factor >= 1.0);  // Directly provable from code above.

            for (auto mit = results[largest_index].key_counts.begin();
                 mit != results[largest_index].key_counts.end();
                 ++mit) {
                mit->second = static_cast<int64_t>(mit->second * scale_factor);
            }

            // TODO: move semantics.
            res.key_counts.insert(
                results[largest_index].key_counts.begin(),
                results[largest_index].key_counts.end());
        }
    }

    // If the result is larger than the requested limit, scale it down
    if (dg.result_limit > 0 && res.key_counts.size() > dg.result_limit) {
        scale_down_distribution(dg.result_limit, &res.key_counts);
    }

    response_out->response = res;
}

void rdb_r_unshard_visitor_t::operator()(UNUSED const sindex_list_t &sl) {
    guarantee(count == 1);
    guarantee(boost::get<sindex_list_response_t>(&responses[0].response));
    *response_out = responses[0];
}

void rdb_r_unshard_visitor_t::operator()(UNUSED const sindex_status_t &ss) {
    *response_out = read_response_t(sindex_status_response_t());
    auto ss_response = boost::get<sindex_status_response_t>(&response_out->response);
    for (size_t i = 0; i < count; ++i) {
        auto resp = boost::get<sindex_status_response_t>(&responses[0].response);
        guarantee(resp != NULL);
        for (auto it = resp->statuses.begin(); it != resp->statuses.end(); ++it) {
            add_status(it->second, &ss_response->statuses[it->first]);
        }
    }
}

void read_t::unshard(read_response_t *responses, size_t count,
                     read_response_t *response_out, context_t *ctx,
                     signal_t *interruptor) const
    THROWS_ONLY(interrupted_exc_t) {
    rdb_r_unshard_visitor_t v(responses, count, response_out, ctx, interruptor);
    boost::apply_visitor(v, read);

    /* We've got some profiling to do. */
    /* This is a tad hacky, some of the methods in rdb_r_unshard_visitor_t set
     * these fields because they just do dumb copies. So we clear them before
     * we set them here. */
    response_out->n_shards = 0;
    response_out->event_log.clear();
    if (profile == profile_bool_t::PROFILE) {
        for (size_t i = 0; i < count; ++i) {
            response_out->event_log.insert(
                response_out->event_log.end(),
                responses[i].event_log.begin(),
                responses[i].event_log.end());
            response_out->n_shards += responses[i].n_shards;
        }
    }
}

/* write_t::get_region() implementation */

// TODO: This entire type is suspect, given the performance for
// batched_replaces_t.  Is it used in anything other than assertions?
region_t region_from_keys(const std::vector<store_key_t> &keys) {
    // It shouldn't be empty, but we let the places that would break use a
    // guarantee.
    rassert(!keys.empty());
    if (keys.empty()) {
        return hash_region_t<key_range_t>();
    }

    store_key_t min_key = store_key_t::max();
    store_key_t max_key = store_key_t::min();
    uint64_t min_hash_value = HASH_REGION_HASH_SIZE - 1;
    uint64_t max_hash_value = 0;

    for (auto it = keys.begin(); it != keys.end(); ++it) {
        const store_key_t &key = *it;
        if (key < min_key) {
            min_key = key;
        }
        if (key > max_key) {
            max_key = key;
        }

        const uint64_t hash_value = hash_region_hasher(key.contents(), key.size());
        if (hash_value < min_hash_value) {
            min_hash_value = hash_value;
        }
        if (hash_value > max_hash_value) {
            max_hash_value = hash_value;
        }
    }

    return hash_region_t<key_range_t>(
        min_hash_value, max_hash_value + 1,
        key_range_t(key_range_t::closed, min_key, key_range_t::closed, max_key));
}

struct rdb_w_get_region_visitor : public boost::static_visitor<region_t> {
    region_t operator()(const batched_replace_t &br) const {
        return region_from_keys(br.keys);
    }
    region_t operator()(const batched_insert_t &bi) const {
        std::vector<store_key_t> keys;
        keys.reserve(bi.inserts.size());
        for (auto it = bi.inserts.begin(); it != bi.inserts.end(); ++it) {
            keys.emplace_back((*it)->get(bi.pkey)->print_primary());
        }
        return region_from_keys(keys);
    }

    region_t operator()(const point_write_t &pw) const {
        return rdb_protocol_t::monokey_region(pw.key);
    }

    region_t operator()(const point_delete_t &pd) const {
        return rdb_protocol_t::monokey_region(pd.key);
    }

    region_t operator()(const sindex_create_t &s) const {
        return s.region;
    }

    region_t operator()(const sindex_drop_t &d) const {
        return d.region;
    }

    region_t operator()(const sync_t &s) const {
        return s.region;
    }
};

#ifndef NDEBUG
// This is slow, and should only be used in debug mode for assertions.
region_t write_t::get_region() const THROWS_NOTHING {
    return boost::apply_visitor(rdb_w_get_region_visitor(), write);
}
#endif // NDEBUG

/* write_t::shard implementation */

struct rdb_w_shard_visitor_t : public boost::static_visitor<bool> {
    rdb_w_shard_visitor_t(const region_t *_region,
                          durability_requirement_t _durability_requirement,
                          profile_bool_t _profile, write_t *_write_out)
        : region(_region),
          durability_requirement(_durability_requirement),
          profile(_profile), write_out(_write_out) {}

    template <class T>
    bool keyed_write(const T &arg) const {
        if (region_contains_key(*region, arg.key)) {
            *write_out = write_t(arg, durability_requirement, profile);
            return true;
        } else {
            return false;
        }
    }

    bool operator()(const batched_replace_t &br) const {
        std::vector<store_key_t> shard_keys;
        for (auto it = br.keys.begin(); it != br.keys.end(); ++it) {
            if (region_contains_key(*region, *it)) {
                shard_keys.push_back(*it);
            }
        }
        if (!shard_keys.empty()) {
            *write_out = write_t(
                batched_replace_t(
                    std::move(shard_keys),
                    br.pkey,
                    br.f.compile_wire_func(),
                    br.optargs,
                    br.return_vals),
                durability_requirement,
                profile);
            return true;
        } else {
            return false;
        }
    }

    bool operator()(const batched_insert_t &bi) const {
        std::vector<counted_t<const ql::datum_t> > shard_inserts;
        for (auto it = bi.inserts.begin(); it != bi.inserts.end(); ++it) {
            store_key_t key((*it)->get(bi.pkey)->print_primary());
            if (region_contains_key(*region, key)) {
                shard_inserts.push_back(*it);
            }
        }
        if (!shard_inserts.empty()) {
            *write_out = write_t(
                batched_insert_t(
                    std::move(shard_inserts), bi.pkey, bi.upsert, bi.return_vals),
                durability_requirement,
                profile);
            return true;
        } else {
            return false;
        }
    }

    bool operator()(const point_write_t &pw) const {
        return keyed_write(pw);
    }

    bool operator()(const point_delete_t &pd) const {
        return keyed_write(pd);
    }

    template <class T>
    bool rangey_write(const T &arg) const {
        const hash_region_t<key_range_t> intersection
            = region_intersection(*region, arg.region);
        if (!region_is_empty(intersection)) {
            T tmp = arg;
            tmp.region = intersection;
            *write_out = write_t(tmp, durability_requirement, profile);
            return true;
        } else {
            return false;
        }
    }

    bool operator()(const sindex_create_t &c) const {
        return rangey_write(c);
    }

    bool operator()(const sindex_drop_t &d) const {
        return rangey_write(d);
    }

    bool operator()(const sync_t &s) const {
        return rangey_write(s);
    }

    const region_t *region;
    durability_requirement_t durability_requirement;
    profile_bool_t profile;
    write_t *write_out;
};

bool write_t::shard(const region_t &region,
                    write_t *write_out) const THROWS_NOTHING {
    const rdb_w_shard_visitor_t v(&region, durability_requirement, profile, write_out);
    return boost::apply_visitor(v, write);
}

template <class T>
bool first_less(const std::pair<int64_t, T> &left, const std::pair<int64_t, T> &right) {
    return left.first < right.first;
}

struct rdb_w_unshard_visitor_t : public boost::static_visitor<void> {
    // The special case here is batched_replaces_response_t, which actually gets
    // sharded into multiple operations instead of getting sent unsplit in a
    // single direction.
    void merge_stats() const {
        counted_t<const ql::datum_t> stats(new ql::datum_t(ql::datum_t::R_OBJECT));
        for (size_t i = 0; i < count; ++i) {
            const counted_t<const ql::datum_t> *stats_i =
                boost::get<counted_t<const ql::datum_t> >(&responses[i].response);
            guarantee(stats_i != NULL);
            stats = stats->merge(*stats_i, ql::stats_merge);
        }
        *response_out = write_response_t(stats);
    }
    void operator()(const batched_replace_t &) const {
        merge_stats();
    }

    void operator()(const batched_insert_t &) const {
        merge_stats();
    }

    void operator()(const point_write_t &) const { monokey_response(); }
    void operator()(const point_delete_t &) const { monokey_response(); }

    void operator()(const sindex_create_t &) const {
        *response_out = responses[0];
    }

    void operator()(const sindex_drop_t &) const {
        *response_out = responses[0];
    }

    void operator()(const sync_t &) const {
        *response_out = responses[0];
    }

    rdb_w_unshard_visitor_t(const write_response_t *_responses, size_t _count,
                            write_response_t *_response_out)
        : responses(_responses), count(_count), response_out(_response_out) { }

private:
    void monokey_response() const {
        guarantee(count == 1,
                  "Response with count %zu (greater than 1) returned "
                  "for non-batched write.  (type = %d)",
                  count, responses[0].response.which());

        *response_out = write_response_t(responses[0]);
    }

    const write_response_t *const responses;
    const size_t count;
    write_response_t *const response_out;
};

void write_t::unshard(write_response_t *responses, size_t count,
                      write_response_t *response_out, context_t *, signal_t *)
    const THROWS_NOTHING {
    const rdb_w_unshard_visitor_t visitor(responses, count, response_out);
    boost::apply_visitor(visitor, write);

    /* We've got some profiling to do. */
    /* This is a tad hacky, some of the methods in rdb_w_unshard_visitor_t set
     * these fields because they just do dumb copies. So we clear them before
     * we set them here. */
    response_out->n_shards = 0;
    response_out->event_log.clear();
    if (profile == profile_bool_t::PROFILE) {
        for (size_t i = 0; i < count; ++i) {
            response_out->event_log.insert(
                response_out->event_log.end(),
                responses[i].event_log.begin(),
                responses[i].event_log.end());
            response_out->n_shards += responses[i].n_shards;
        }
    }
}

store_t::store_t(serializer_t *serializer,
                 const std::string &perfmon_name,
                 int64_t cache_target,
                 bool create,
                 perfmon_collection_t *parent_perfmon_collection,
                 context_t *_ctx,
                 io_backender_t *io,
                 const base_path_t &base_path) :
    btree_store_t<rdb_protocol_t>(serializer, perfmon_name, cache_target,
            create, parent_perfmon_collection, _ctx, io, base_path),
    ctx(_ctx)
{
    // Make sure to continue bringing sindexes up-to-date if it was interrupted earlier

    // This uses a dummy interruptor because this is the only thing using the store at
    //  the moment (since we are still in the constructor), so things should complete
    //  rather quickly.
    cond_t dummy_interruptor;
    read_token_pair_t token_pair;
    new_read_token_pair(&token_pair);

    scoped_ptr_t<txn_t> txn;
    scoped_ptr_t<real_superblock_t> superblock;
    acquire_superblock_for_read(&token_pair.main_read_token, &txn,
                                &superblock, &dummy_interruptor, false);

    buf_lock_t sindex_block
        = acquire_sindex_block_for_read(superblock->expose_buf(),
                                        superblock->get_sindex_block_id());

    superblock.reset();

    std::map<std::string, secondary_index_t> sindexes;
    get_secondary_indexes(&sindex_block, &sindexes);

    std::set<std::string> sindexes_to_update;
    for (auto it = sindexes.begin(); it != sindexes.end(); ++it) {
        if (!it->second.post_construction_complete) {
            sindexes_to_update.insert(it->first);
        }
    }

    if (!sindexes_to_update.empty()) {
        rdb_protocol_details::bring_sindexes_up_to_date(sindexes_to_update, this,
                                                        &sindex_block);
    }
}

store_t::~store_t() {
    assert_thread();
}

// TODO: get rid of this extra response_t copy on the stack
struct rdb_read_visitor_t : public boost::static_visitor<void> {
    void operator()(const point_read_t &get) {
        response->response = point_read_response_t();
        point_read_response_t *res =
            boost::get<point_read_response_t>(&response->response);
        rdb_get(get.key, btree, superblock, res, ql_env.trace.get_or_null());
    }

    void operator()(const rget_read_t &rget) {
        if (rget.transforms.size() != 0 || rget.terminal) {
            rassert(rget.optargs.size() != 0);
        }
        ql_env.global_optargs.init_optargs(rget.optargs);
        response->response = rget_read_response_t();
        rget_read_response_t *res =
            boost::get<rget_read_response_t>(&response->response);

        if (!rget.sindex) {
            // Normal rget
<<<<<<< HEAD
            rdb_rget_slice(btree, rget.region.inner, txn, superblock,
                           &ql_env, rget.batchspec, rget.transforms, rget.terminal,
=======
            rdb_rget_slice(btree, rget.region.inner, superblock,
                           &ql_env, rget.batchspec, rget.transform, rget.terminal,
>>>>>>> 66189bf2
                           rget.sorting, res);
        } else {
            scoped_ptr_t<real_superblock_t> sindex_sb;
            std::vector<char> sindex_mapping_data;

            try {
                bool found = store->acquire_sindex_superblock_for_read(
<<<<<<< HEAD
                    rget.sindex->id,
                    superblock->get_sindex_block_id(),
                    token_pair,
                    txn,
                    &sindex_sb,
                    &sindex_mapping_data,
                    &interruptor);

=======
                        rget.sindex->id,
                        superblock,
                        &sindex_sb, &sindex_mapping_data);
>>>>>>> 66189bf2
                if (!found) {
                    res->result = ql::exc_t(
                        ql::base_exc_t::GENERIC,
                        strprintf("Index `%s` was not found.", rget.sindex->id.c_str()),
                        NULL);
                    return;
                }
            } catch (const sindex_not_post_constructed_exc_t &) {
                res->result = ql::exc_t(
                    ql::base_exc_t::GENERIC,
                    strprintf("Index `%s` was accessed before its construction "
                              "was finished.", rget.sindex->id.c_str()),
                    NULL);
                return;
            }

            // This chunk of code puts together a filter so we can exclude any items
            //  that don't fall in the specified range.  Because the secondary index
            //  keys may have been truncated, we can't go by keys alone.  Therefore,
            //  we construct a filter function that ensures all returned items lie
            //  between sindex_start_value and sindex_end_value.
            ql::map_wire_func_t sindex_mapping;
            sindex_multi_bool_t multi_bool = sindex_multi_bool_t::MULTI;
            inplace_vector_read_stream_t read_stream(&sindex_mapping_data);
            archive_result_t success = deserialize(&read_stream, &sindex_mapping);
            guarantee_deserialization(success, "sindex description");
            success = deserialize(&read_stream, &multi_bool);
            guarantee_deserialization(success, "sindex description");

            rdb_rget_secondary_slice(
                store->get_sindex_slice(rget.sindex->id),
                rget.sindex->original_range, rget.sindex->region,
<<<<<<< HEAD
                txn, sindex_sb.get(), &ql_env, rget.batchspec, rget.transforms,
=======
                sindex_sb.get(), &ql_env, rget.batchspec, rget.transform,
>>>>>>> 66189bf2
                rget.terminal, rget.region.inner, rget.sorting,
                sindex_mapping, multi_bool, res);
        }
    }

    void operator()(const distribution_read_t &dg) {
        response->response = distribution_read_response_t();
        distribution_read_response_t *res = boost::get<distribution_read_response_t>(&response->response);
        rdb_distribution_get(dg.max_depth, dg.region.inner.left,
                             superblock, res);
        for (std::map<store_key_t, int64_t>::iterator it = res->key_counts.begin(); it != res->key_counts.end(); ) {
            if (!dg.region.inner.contains_key(store_key_t(it->first))) {
                std::map<store_key_t, int64_t>::iterator tmp = it;
                ++it;
                res->key_counts.erase(tmp);
            } else {
                ++it;
            }
        }

        // If the result is larger than the requested limit, scale it down
        if (dg.result_limit > 0 && res->key_counts.size() > dg.result_limit) {
            scale_down_distribution(dg.result_limit, &res->key_counts);
        }

        res->region = dg.region;
    }

    void operator()(UNUSED const sindex_list_t &sinner) {
        response->response = sindex_list_response_t();
        sindex_list_response_t *res = &boost::get<sindex_list_response_t>(response->response);

        buf_lock_t sindex_block
            = store->acquire_sindex_block_for_read(superblock->expose_buf(),
                                                   superblock->get_sindex_block_id());
        superblock->release();

        std::map<std::string, secondary_index_t> sindexes;
        get_secondary_indexes(&sindex_block, &sindexes);
        sindex_block.reset_buf_lock();

        res->sindexes.reserve(sindexes.size());
        for (auto it = sindexes.begin(); it != sindexes.end(); ++it) {
            res->sindexes.push_back(it->first);
        }
    }

    void operator()(const sindex_status_t &sindex_status) {
        response->response = sindex_status_response_t();
        auto res = &boost::get<sindex_status_response_t>(response->response);

        buf_lock_t sindex_block
            = store->acquire_sindex_block_for_read(superblock->expose_buf(),
                                                   superblock->get_sindex_block_id());
        superblock->release();

        std::map<std::string, secondary_index_t> sindexes;
        get_secondary_indexes(&sindex_block, &sindexes);
        sindex_block.reset_buf_lock();

        for (auto it = sindexes.begin(); it != sindexes.end(); ++it) {
            if (std_contains(sindex_status.sindexes, it->first) ||
                sindex_status.sindexes.empty()) {
                progress_completion_fraction_t frac =
                    store->get_progress(it->second.id);
                rdb_protocol_details::single_sindex_status_t *s =
                    &res->statuses[it->first];
                s->ready = it->second.post_construction_complete;
                if (!s->ready) {
                    if (frac.estimate_of_total_nodes == -1) {
                        s->blocks_processed = 0;
                        s->blocks_total = 0;
                    } else {
                        s->blocks_processed = frac.estimate_of_released_nodes;
                        s->blocks_total = frac.estimate_of_total_nodes;
                    }
                }
            }
        }
    }

    rdb_read_visitor_t(btree_slice_t *_btree,
                       btree_store_t<rdb_protocol_t> *_store,
                       superblock_t *_superblock,
                       rdb_protocol_t::context_t *ctx,
                       read_response_t *_response,
                       profile_bool_t profile,
                       signal_t *_interruptor) :
        response(_response),
        btree(_btree),
        store(_store),
        superblock(_superblock),
        interruptor(_interruptor, ctx->signals[get_thread_id().threadnum].get()),
        ql_env(ctx->extproc_pool,
               ctx->ns_repo,
               ctx->cross_thread_namespace_watchables[get_thread_id().threadnum].get()
                   ->get_watchable(),
               ctx->cross_thread_database_watchables[get_thread_id().threadnum].get()
                   ->get_watchable(),
               ctx->cluster_metadata,
               NULL,
               &interruptor,
               ctx->machine_id,
               profile)
    { }

    ql::env_t *get_env() {
        return &ql_env;
    }

    profile::event_log_t extract_event_log() {
        if (ql_env.trace.has()) {
            return std::move(*ql_env.trace).extract_event_log();
        } else {
            return profile::event_log_t();
        }
    }

private:
    read_response_t *response;
    btree_slice_t *btree;
    btree_store_t<rdb_protocol_t> *store;
    superblock_t *superblock;
    wait_any_t interruptor;
    ql::env_t ql_env;

    DISABLE_COPYING(rdb_read_visitor_t);
};

void store_t::protocol_read(const read_t &read,
                            read_response_t *response,
                            btree_slice_t *btree,
                            superblock_t *superblock,
                            signal_t *interruptor) {
    rdb_read_visitor_t v(
        btree, this,
        superblock,
        ctx, response, read.profile, interruptor);
    {
        profile::starter_t start_write("Perform read on shard.", v.get_env()->trace);
        boost::apply_visitor(v, read.read);
    }

    response->n_shards = 1;
    response->event_log = v.extract_event_log();
    //This is a tad hacky, this just adds a stop event to signal the end of the parallal task.
    response->event_log.push_back(profile::stop_t());
}

class func_replacer_t : public btree_batched_replacer_t {
public:
    func_replacer_t(ql::env_t *_env, const ql::wire_func_t &wf, bool _return_vals)
        : env(_env), f(wf.compile_wire_func()), return_vals(_return_vals) { }
    counted_t<const ql::datum_t> replace(
        const counted_t<const ql::datum_t> &d, size_t) const {
        return f->call(env, d, ql::LITERAL_OK)->as_datum();
    }
    bool should_return_vals() const { return return_vals; }
private:
    ql::env_t *const env;
    const counted_t<ql::func_t> f;
    const bool return_vals;
};

class datum_replacer_t : public btree_batched_replacer_t {
public:
    datum_replacer_t(const std::vector<counted_t<const ql::datum_t> > *_datums,
                     bool _upsert, const std::string &_pkey, bool _return_vals)
        : datums(_datums), upsert(_upsert), pkey(_pkey), return_vals(_return_vals) { }
    counted_t<const ql::datum_t> replace(
        const counted_t<const ql::datum_t> &d, size_t index) const {
        guarantee(index < datums->size());
        counted_t<const ql::datum_t> newd = (*datums)[index];
        if (d->get_type() == ql::datum_t::R_NULL || upsert) {
            return newd;
        } else {
            rfail_target(d, ql::base_exc_t::GENERIC,
                         "Duplicate primary key `%s`:\n%s\n%s",
                         pkey.c_str(), d->print().c_str(), newd->print().c_str());
        }
        unreachable();
    }
    bool should_return_vals() const { return return_vals; }
private:
    const std::vector<counted_t<const ql::datum_t> > *const datums;
    const bool upsert;
    const std::string pkey;
    const bool return_vals;
};

// TODO: get rid of this extra response_t copy on the stack
struct rdb_write_visitor_t : public boost::static_visitor<void> {
    void operator()(const batched_replace_t &br) {
        ql_env.global_optargs.init_optargs(br.optargs);
        rdb_modification_report_cb_t sindex_cb(
            store, &sindex_block,
            auto_drainer_t::lock_t(&store->drainer));
        func_replacer_t replacer(&ql_env, br.f, br.return_vals);
        response->response =
            rdb_batched_replace(
                btree_info_t(btree, timestamp,
                             &br.pkey),
                superblock, br.keys, &replacer, &sindex_cb,
                ql_env.trace.get_or_null());
    }

    void operator()(const batched_insert_t &bi) {
        rdb_modification_report_cb_t sindex_cb(
            store,
            &sindex_block,
            auto_drainer_t::lock_t(&store->drainer));
        datum_replacer_t replacer(&bi.inserts, bi.upsert, bi.pkey, bi.return_vals);
        std::vector<store_key_t> keys;
        keys.reserve(bi.inserts.size());
        for (auto it = bi.inserts.begin(); it != bi.inserts.end(); ++it) {
            keys.emplace_back((*it)->get(bi.pkey)->print_primary());
        }
        response->response =
            rdb_batched_replace(
                btree_info_t(btree, timestamp,
                             &bi.pkey),
                superblock, keys, &replacer, &sindex_cb,
                ql_env.trace.get_or_null());
    }

    void operator()(const point_write_t &w) {
        response->response = point_write_response_t();
        point_write_response_t *res =
            boost::get<point_write_response_t>(&response->response);

        rdb_modification_report_t mod_report(w.key);
        rdb_set(w.key, w.data, w.overwrite, btree, timestamp, superblock->get(),
                res, &mod_report.info, ql_env.trace.get_or_null());

        update_sindexes(&mod_report);
    }

    void operator()(const point_delete_t &d) {
        response->response = point_delete_response_t();
        point_delete_response_t *res =
            boost::get<point_delete_response_t>(&response->response);

        rdb_modification_report_t mod_report(d.key);
        rdb_delete(d.key, btree, timestamp, superblock->get(), res,
                &mod_report.info, ql_env.trace.get_or_null());

        update_sindexes(&mod_report);
    }

    void operator()(const sindex_create_t &c) {
        sindex_create_response_t res;

        write_message_t wm;
        wm << c.mapping;
        wm << c.multi;

        vector_stream_t stream;
        stream.reserve(wm.size());
        int write_res = send_write_message(&stream, &wm);
        guarantee(write_res == 0);

        res.success = store->add_sindex(
            c.id,
            stream.vector(),
            &sindex_block);

        if (res.success) {
            std::set<std::string> sindexes;
            sindexes.insert(c.id);
            rdb_protocol_details::bring_sindexes_up_to_date(
                sindexes, store, &sindex_block);
        }

        response->response = res;
    }

    void operator()(const sindex_drop_t &d) {
        sindex_drop_response_t res;
        value_sizer_t<rdb_value_t> sizer(btree->cache()->get_block_size());
        rdb_value_detacher_t deleter;

        res.success = store->drop_sindex(d.id,
                                         &sindex_block,
                                         &sizer,
                                         &deleter,
                                         &interruptor);

        response->response = res;
    }

    void operator()(const sync_t &) {
        response->response = sync_response_t();

<<<<<<< HEAD
        /* With our current cache, we can ensure that all previous
         * write transactions are persisted simply by following them
         * up with another transaction with hard durability.
         */

        token_pair->sindex_write_token.reset();
=======
        // We know this sync_t operation will force all preceding write transactions
        // (on our cache_conn_t) to flush before or at the same time, because the
        // cache guarantees that.  (Right now it will force _all_ preceding write
        // transactions to flush, on any conn, because they all touch the metainfo in
        // the superblock.)
>>>>>>> 66189bf2
    }


    rdb_write_visitor_t(btree_slice_t *_btree,
                        btree_store_t<rdb_protocol_t> *_store,
                        txn_t *_txn,
                        scoped_ptr_t<superblock_t> *_superblock,
                        repli_timestamp_t _timestamp,
                        rdb_protocol_t::context_t *ctx,
                        write_response_t *_response,
                        signal_t *_interruptor) :
        btree(_btree),
        store(_store),
        txn(_txn),
        response(_response),
        superblock(_superblock),
        timestamp(_timestamp),
        interruptor(_interruptor, ctx->signals[get_thread_id().threadnum].get()),
        ql_env(ctx->extproc_pool,
               ctx->ns_repo,
               ctx->cross_thread_namespace_watchables[get_thread_id().threadnum].get()->get_watchable(),
               ctx->cross_thread_database_watchables[get_thread_id().threadnum].get()->get_watchable(),
               ctx->cluster_metadata,
               NULL,
               &interruptor,
               ctx->machine_id,
               ql::protob_t<Query>()) {
        sindex_block =
            store->acquire_sindex_block_for_write((*superblock)->expose_buf(),
                                                  (*superblock)->get_sindex_block_id());
    }

    ql::env_t *get_env() {
        return &ql_env;
    }

    profile::event_log_t extract_event_log() {
        if (ql_env.trace.has()) {
            return std::move(*ql_env.trace).extract_event_log();
        } else {
            return profile::event_log_t();
        }
    }

private:
    void update_sindexes(const rdb_modification_report_t *mod_report) {
        mutex_t::acq_t acq;
        store->lock_sindex_queue(&sindex_block, &acq);

        write_message_t wm;
        wm << rdb_sindex_change_t(*mod_report);
        store->sindex_queue_push(wm, &acq);

        sindex_access_vector_t sindexes;
        store->acquire_post_constructed_sindex_superblocks_for_write(&sindex_block,
                                                                     &sindexes);
        rdb_update_sindexes(sindexes, mod_report, txn);
    }

    btree_slice_t *btree;
    btree_store_t<rdb_protocol_t> *store;
    txn_t *txn;
    write_response_t *response;
    scoped_ptr_t<superblock_t> *superblock;
    repli_timestamp_t timestamp;
    wait_any_t interruptor;
    ql::env_t ql_env;
    buf_lock_t sindex_block;

    DISABLE_COPYING(rdb_write_visitor_t);
};

void store_t::protocol_write(const write_t &write,
                             write_response_t *response,
                             transition_timestamp_t timestamp,
                             btree_slice_t *btree,
                             scoped_ptr_t<superblock_t> *superblock,
                             signal_t *interruptor) {
    rdb_write_visitor_t v(btree, this,
                          (*superblock)->expose_buf().txn(),
                          superblock,
                          timestamp.to_repli_timestamp(), ctx,
                          response, interruptor);
    {
        profile::starter_t start_write("Perform write on shard.", v.get_env()->trace);
        boost::apply_visitor(v, write.write);
    }

    response->n_shards = 1;
    response->event_log = v.extract_event_log();
    //This is a tad hacky, this just adds a stop event to signal the end of the parallal task.
    response->event_log.push_back(profile::stop_t());
}

struct rdb_backfill_chunk_get_btree_repli_timestamp_visitor_t : public boost::static_visitor<repli_timestamp_t> {
    repli_timestamp_t operator()(const backfill_chunk_t::delete_key_t &del) {
        return del.recency;
    }

    repli_timestamp_t operator()(const backfill_chunk_t::delete_range_t &) {
        return repli_timestamp_t::invalid;
    }

    repli_timestamp_t operator()(const backfill_chunk_t::key_value_pair_t &kv) {
        return kv.backfill_atom.recency;
    }

    repli_timestamp_t operator()(const backfill_chunk_t::sindexes_t &) {
        return repli_timestamp_t::invalid;
    }
};

repli_timestamp_t backfill_chunk_t::get_btree_repli_timestamp() const THROWS_NOTHING {
    rdb_backfill_chunk_get_btree_repli_timestamp_visitor_t v;
    return boost::apply_visitor(v, val);
}

struct rdb_backfill_callback_impl_t : public rdb_backfill_callback_t {
public:
    typedef backfill_chunk_t chunk_t;

    explicit rdb_backfill_callback_impl_t(chunk_fun_callback_t<rdb_protocol_t> *_chunk_fun_cb)
        : chunk_fun_cb(_chunk_fun_cb) { }
    ~rdb_backfill_callback_impl_t() { }

    void on_delete_range(const key_range_t &range, signal_t *interruptor) THROWS_ONLY(interrupted_exc_t) {
        chunk_fun_cb->send_chunk(chunk_t::delete_range(region_t(range)), interruptor);
    }

    void on_deletion(const btree_key_t *key, repli_timestamp_t recency, signal_t *interruptor) THROWS_ONLY(interrupted_exc_t) {
        chunk_fun_cb->send_chunk(chunk_t::delete_key(to_store_key(key), recency), interruptor);
    }

    void on_keyvalue(const rdb_backfill_atom_t &atom, signal_t *interruptor) THROWS_ONLY(interrupted_exc_t) {
        chunk_fun_cb->send_chunk(chunk_t::set_key(atom), interruptor);
    }

    void on_sindexes(const std::map<std::string, secondary_index_t> &sindexes, signal_t *interruptor) THROWS_ONLY(interrupted_exc_t) {
        chunk_fun_cb->send_chunk(chunk_t::sindexes(sindexes), interruptor);
    }

protected:
    store_key_t to_store_key(const btree_key_t *key) {
        return store_key_t(key->size, key->contents);
    }

private:
    chunk_fun_callback_t<rdb_protocol_t> *chunk_fun_cb;

    DISABLE_COPYING(rdb_backfill_callback_impl_t);
};

void call_rdb_backfill(int i, btree_slice_t *btree,
                       const std::vector<std::pair<region_t, state_timestamp_t> > &regions,
                       rdb_backfill_callback_t *callback,
                       superblock_t *superblock,
                       buf_lock_t *sindex_block,
                       backfill_progress_t *progress,
                       signal_t *interruptor) THROWS_NOTHING {
    parallel_traversal_progress_t *p = new parallel_traversal_progress_t;
    scoped_ptr_t<traversal_progress_t> p_owned(p);
    progress->add_constituent(&p_owned);
    repli_timestamp_t timestamp = regions[i].second.to_repli_timestamp();
    try {
        rdb_backfill(btree, regions[i].first.inner, timestamp, callback,
                     superblock, sindex_block, p, interruptor);
    } catch (const interrupted_exc_t &) {
        /* do nothing; `protocol_send_backfill()` will notice that interruptor
        has been pulsed */
    }
}

void store_t::protocol_send_backfill(const region_map_t<rdb_protocol_t, state_timestamp_t> &start_point,
                                     chunk_fun_callback_t<rdb_protocol_t> *chunk_fun_cb,
                                     superblock_t *superblock,
                                     buf_lock_t *sindex_block,
                                     btree_slice_t *btree,
                                     backfill_progress_t *progress,
                                     signal_t *interruptor)
                                     THROWS_ONLY(interrupted_exc_t) {
    with_priority_t p(CORO_PRIORITY_BACKFILL_SENDER);
    rdb_backfill_callback_impl_t callback(chunk_fun_cb);
    std::vector<std::pair<region_t, state_timestamp_t> > regions(start_point.begin(), start_point.end());
    refcount_superblock_t refcount_wrapper(superblock, regions.size());
    pmap(regions.size(), std::bind(&call_rdb_backfill, ph::_1,
                                   btree, regions, &callback,
                                   &refcount_wrapper, sindex_block, progress,
                                   interruptor));

    /* If interruptor was pulsed, `call_rdb_backfill()` exited silently, so we
    have to check directly. */
    if (interruptor->is_pulsed()) {
        throw interrupted_exc_t();
    }
}

struct rdb_receive_backfill_visitor_t : public boost::static_visitor<void> {
    rdb_receive_backfill_visitor_t(btree_store_t<rdb_protocol_t> *_store,
                                   btree_slice_t *_btree,
                                   txn_t *_txn,
                                   superblock_t *_superblock,
                                   signal_t *_interruptor) :
        store(_store), btree(_btree), txn(_txn), superblock(_superblock),
        interruptor(_interruptor) {
        sindex_block =
            store->acquire_sindex_block_for_write(superblock->expose_buf(),
                                                  superblock->get_sindex_block_id());
    }

    void operator()(const backfill_chunk_t::delete_key_t &delete_key) {
        point_delete_response_t response;
        rdb_modification_report_t mod_report(delete_key.key);
        rdb_delete(delete_key.key, btree, delete_key.recency,
                   superblock, &response, &mod_report.info,
                   static_cast<profile::trace_t *>(NULL));

        update_sindexes(&mod_report);
    }

    void operator()(const backfill_chunk_t::delete_range_t &delete_range) {
        range_key_tester_t tester(&delete_range.range);
        rdb_erase_range(&tester, delete_range.range.inner,
                        &sindex_block,
                        superblock, store,
                        interruptor);
    }

    void operator()(const backfill_chunk_t::key_value_pair_t &kv) {
        const rdb_backfill_atom_t& bf_atom = kv.backfill_atom;
        point_write_response_t response;
        rdb_modification_report_t mod_report(bf_atom.key);
        rdb_set(bf_atom.key, bf_atom.value, true,
                btree, bf_atom.recency,
                superblock, &response,
                &mod_report.info, static_cast<profile::trace_t *>(NULL));

        update_sindexes(&mod_report);
    }

    void operator()(const backfill_chunk_t::sindexes_t &s) {
        value_sizer_t<rdb_value_t> sizer(txn->cache()->get_block_size());
        rdb_value_detacher_t deleter;
        std::set<std::string> created_sindexes;
        store->set_sindexes(s.sindexes, &sindex_block, &sizer, &deleter,
                            &created_sindexes, interruptor);

        if (!created_sindexes.empty()) {
            sindex_access_vector_t sindexes;
            store->acquire_sindex_superblocks_for_write(
                    created_sindexes,
                    &sindex_block,
                    &sindexes);

            rdb_protocol_details::bring_sindexes_up_to_date(created_sindexes, store,
                                                            &sindex_block);
        }
    }

private:
    void update_sindexes(rdb_modification_report_t *mod_report) {
        mutex_t::acq_t acq;
        store->lock_sindex_queue(&sindex_block, &acq);

        write_message_t wm;
        wm << rdb_sindex_change_t(*mod_report);
        store->sindex_queue_push(wm, &acq);

        sindex_access_vector_t sindexes;
        store->acquire_post_constructed_sindex_superblocks_for_write(
                &sindex_block, &sindexes);
        rdb_update_sindexes(sindexes, mod_report, txn);
    }

    btree_store_t<rdb_protocol_t> *store;
    btree_slice_t *btree;
    txn_t *txn;
    superblock_t *superblock;
    signal_t *interruptor;
    buf_lock_t sindex_block;

    DISABLE_COPYING(rdb_receive_backfill_visitor_t);
};

void store_t::protocol_receive_backfill(btree_slice_t *btree,
                                        superblock_t *superblock,
                                        signal_t *interruptor,
                                        const backfill_chunk_t &chunk) {
    with_priority_t p(CORO_PRIORITY_BACKFILL_RECEIVER);
    rdb_receive_backfill_visitor_t v(this, btree,
                                     superblock->expose_buf().txn(),
                                     superblock,
                                     interruptor);
    boost::apply_visitor(v, chunk.val);
}

void store_t::protocol_reset_data(const region_t& subregion,
                                  btree_slice_t *btree,
                                  superblock_t *superblock,
                                  signal_t *interruptor) {
    with_priority_t p(CORO_PRIORITY_RESET_DATA);
    value_sizer_t<rdb_value_t> sizer(btree->cache()->get_block_size());

    always_true_key_tester_t key_tester;
    buf_lock_t sindex_block
        = acquire_sindex_block_for_write(superblock->expose_buf(),
                                         superblock->get_sindex_block_id());
    rdb_erase_range(&key_tester, subregion.inner,
                    &sindex_block,
                    superblock, this,
                    interruptor);
}

region_t rdb_protocol_t::cpu_sharding_subspace(int subregion_number,
                                               int num_cpu_shards) {
    guarantee(subregion_number >= 0);
    guarantee(subregion_number < num_cpu_shards);

    // We have to be careful with the math here, to avoid overflow.
    uint64_t width = HASH_REGION_HASH_SIZE / num_cpu_shards;

    uint64_t beg = width * subregion_number;
    uint64_t end = subregion_number + 1 == num_cpu_shards
        ? HASH_REGION_HASH_SIZE : beg + width;

    return region_t(beg, end, key_range_t::universe());
}

RDB_IMPL_ME_SERIALIZABLE_3(rdb_protocol_details::single_sindex_status_t,
                           blocks_total, blocks_processed, ready);

RDB_IMPL_ME_SERIALIZABLE_1(rdb_protocol_t::point_read_response_t, data);
RDB_IMPL_ME_SERIALIZABLE_4(rdb_protocol_t::rget_read_response_t,
                           result, key_range, truncated, last_key);
RDB_IMPL_ME_SERIALIZABLE_2(rdb_protocol_t::distribution_read_response_t,
                           region, key_counts);
RDB_IMPL_ME_SERIALIZABLE_1(rdb_protocol_t::sindex_list_response_t, sindexes);
RDB_IMPL_ME_SERIALIZABLE_3(rdb_protocol_t::read_response_t,
                           response, event_log, n_shards);
RDB_IMPL_ME_SERIALIZABLE_1(rdb_protocol_t::sindex_status_response_t, statuses);

RDB_IMPL_ME_SERIALIZABLE_1(rdb_protocol_t::point_read_t, key);
RDB_IMPL_ME_SERIALIZABLE_3(rdb_protocol_t::sindex_rangespec_t,
                           id, region, original_range);

ARCHIVE_PRIM_MAKE_RANGED_SERIALIZABLE(key_range_t::bound_t, int8_t,
                                      key_range_t::open, key_range_t::none);
RDB_IMPL_ME_SERIALIZABLE_4(datum_range_t,
                           empty_ok(left_bound), empty_ok(right_bound),
                           left_bound_type, right_bound_type);
RDB_IMPL_ME_SERIALIZABLE_7(rdb_protocol_t::rget_read_t,
                           region, optargs, batchspec,
                           transforms, terminal, sindex, sorting);

RDB_IMPL_ME_SERIALIZABLE_3(rdb_protocol_t::distribution_read_t,
                           max_depth, result_limit, region);
RDB_IMPL_ME_SERIALIZABLE_0(rdb_protocol_t::sindex_list_t);
RDB_IMPL_ME_SERIALIZABLE_2(rdb_protocol_t::sindex_status_t, sindexes, region);
RDB_IMPL_ME_SERIALIZABLE_2(rdb_protocol_t::read_t, read, profile);
RDB_IMPL_ME_SERIALIZABLE_1(rdb_protocol_t::point_write_response_t, result);

RDB_IMPL_ME_SERIALIZABLE_1(rdb_protocol_t::point_delete_response_t, result);
RDB_IMPL_ME_SERIALIZABLE_1(rdb_protocol_t::sindex_create_response_t, success);
RDB_IMPL_ME_SERIALIZABLE_1(rdb_protocol_t::sindex_drop_response_t, success);
RDB_IMPL_ME_SERIALIZABLE_0(rdb_protocol_t::sync_response_t);

RDB_IMPL_ME_SERIALIZABLE_3(rdb_protocol_t::write_response_t, response, event_log, n_shards);

RDB_IMPL_ME_SERIALIZABLE_5(rdb_protocol_t::batched_replace_t,
                           keys, pkey, f, optargs, return_vals);
RDB_IMPL_ME_SERIALIZABLE_4(rdb_protocol_t::batched_insert_t,
                           inserts, pkey, upsert, return_vals);

RDB_IMPL_ME_SERIALIZABLE_3(rdb_protocol_t::point_write_t, key, data, overwrite);
RDB_IMPL_ME_SERIALIZABLE_1(rdb_protocol_t::point_delete_t, key);

RDB_IMPL_ME_SERIALIZABLE_4(rdb_protocol_t::sindex_create_t, id, mapping, region, multi);
RDB_IMPL_ME_SERIALIZABLE_2(rdb_protocol_t::sindex_drop_t, id, region);
RDB_IMPL_ME_SERIALIZABLE_1(rdb_protocol_t::sync_t, region);

RDB_IMPL_ME_SERIALIZABLE_3(rdb_protocol_t::write_t,
                           write, durability_requirement, profile);
RDB_IMPL_ME_SERIALIZABLE_1(rdb_protocol_t::backfill_chunk_t::delete_key_t, key);

RDB_IMPL_ME_SERIALIZABLE_1(rdb_protocol_t::backfill_chunk_t::delete_range_t, range);

RDB_IMPL_ME_SERIALIZABLE_1(rdb_protocol_t::backfill_chunk_t::key_value_pair_t,
                           backfill_atom);

RDB_IMPL_ME_SERIALIZABLE_1(rdb_protocol_t::backfill_chunk_t::sindexes_t, sindexes);

RDB_IMPL_ME_SERIALIZABLE_1(rdb_protocol_t::backfill_chunk_t, val);<|MERGE_RESOLUTION|>--- conflicted
+++ resolved
@@ -610,7 +610,6 @@
     *response_out = responses[0];
 }
 
-<<<<<<< HEAD
 void rdb_r_unshard_visitor_t::operator()(const rget_read_t &rg) {
     // Initialize response.
     response_out->response = rget_read_response_t();
@@ -629,14 +628,6 @@
             out->truncated = true;
             if (best == NULL || key_le(resp->last_key, *best)) {
                 best = &resp->last_key;
-=======
-            if (auto e = boost::get<ql::exc_t>(&rr->result)) {
-                rg_response->result = *e;
-                return;
-            } else if (auto e2 = boost::get<ql::datum_exc_t>(&rr->result)) {
-                rg_response->result = *e2;
-                return;
->>>>>>> 66189bf2
             }
         }
         if (boost::get<ql::exc_t>(&resp->result) != NULL) {
@@ -1110,13 +1101,8 @@
 
         if (!rget.sindex) {
             // Normal rget
-<<<<<<< HEAD
-            rdb_rget_slice(btree, rget.region.inner, txn, superblock,
+            rdb_rget_slice(btree, rget.region.inner, superblock,
                            &ql_env, rget.batchspec, rget.transforms, rget.terminal,
-=======
-            rdb_rget_slice(btree, rget.region.inner, superblock,
-                           &ql_env, rget.batchspec, rget.transform, rget.terminal,
->>>>>>> 66189bf2
                            rget.sorting, res);
         } else {
             scoped_ptr_t<real_superblock_t> sindex_sb;
@@ -1124,20 +1110,7 @@
 
             try {
                 bool found = store->acquire_sindex_superblock_for_read(
-<<<<<<< HEAD
-                    rget.sindex->id,
-                    superblock->get_sindex_block_id(),
-                    token_pair,
-                    txn,
-                    &sindex_sb,
-                    &sindex_mapping_data,
-                    &interruptor);
-
-=======
-                        rget.sindex->id,
-                        superblock,
-                        &sindex_sb, &sindex_mapping_data);
->>>>>>> 66189bf2
+                    rget.sindex->id, superblock, &sindex_sb, &sindex_mapping_data);
                 if (!found) {
                     res->result = ql::exc_t(
                         ql::base_exc_t::GENERIC,
@@ -1170,11 +1143,7 @@
             rdb_rget_secondary_slice(
                 store->get_sindex_slice(rget.sindex->id),
                 rget.sindex->original_range, rget.sindex->region,
-<<<<<<< HEAD
-                txn, sindex_sb.get(), &ql_env, rget.batchspec, rget.transforms,
-=======
-                sindex_sb.get(), &ql_env, rget.batchspec, rget.transform,
->>>>>>> 66189bf2
+                sindex_sb.get(), &ql_env, rget.batchspec, rget.transforms,
                 rget.terminal, rget.region.inner, rget.sorting,
                 sindex_mapping, multi_bool, res);
         }
@@ -1468,20 +1437,11 @@
     void operator()(const sync_t &) {
         response->response = sync_response_t();
 
-<<<<<<< HEAD
-        /* With our current cache, we can ensure that all previous
-         * write transactions are persisted simply by following them
-         * up with another transaction with hard durability.
-         */
-
-        token_pair->sindex_write_token.reset();
-=======
         // We know this sync_t operation will force all preceding write transactions
         // (on our cache_conn_t) to flush before or at the same time, because the
         // cache guarantees that.  (Right now it will force _all_ preceding write
         // transactions to flush, on any conn, because they all touch the metainfo in
         // the superblock.)
->>>>>>> 66189bf2
     }
 
 
