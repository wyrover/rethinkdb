#include "rdb_protocol/terms/terms.hpp"

#include "rdb_protocol/error.hpp"
#include "rdb_protocol/op.hpp"

namespace ql {

class pend_term_t : public op_term_t {
public:
    pend_term_t(env_t *env, protob_t<const Term> term) : op_term_t(env, term, argspec_t(2)) { }
protected:
    enum which_pend_t {PRE, AP};
    counted_t<val_t> pend(which_pend_t which_pend) {
        counted_t<const datum_t> arr = arg(0)->as_datum();
        counted_t<const datum_t> new_el = arg(1)->as_datum();
        scoped_ptr_t<datum_t> out(new datum_t(datum_t::R_ARRAY));
        if (which_pend == PRE) {
            // TODO: this is horrendously inefficient.
            out->add(new_el);
            for (size_t i = 0; i < arr->size(); ++i) out->add(arr->get(i));
        } else {
            // TODO: this is horrendously inefficient.
            for (size_t i = 0; i < arr->size(); ++i) out->add(arr->get(i));
            out->add(new_el);
        }
        return new_val(counted_t<const datum_t>(out.release()));
    }
};

class append_term_t : public pend_term_t {
public:
    append_term_t(env_t *env, protob_t<const Term> term) : pend_term_t(env, term) { }
private:
    virtual counted_t<val_t> eval_impl() {
        return pend(AP);
    }
    virtual const char *name() const { return "append"; }
};

class prepend_term_t : public pend_term_t {
public:
    prepend_term_t(env_t *env, protob_t<const Term> term) : pend_term_t(env, term) { }
private:
    virtual counted_t<val_t> eval_impl() {
        return pend(PRE);
    }
    virtual const char *name() const { return "prepend"; }
};

// This gets the literal index of a (possibly negative) index relative to a
// fixed size.
size_t canonicalize(const term_t *t, int32_t index, size_t size, bool *oob_out = 0) {
    CT_ASSERT(sizeof(size_t) >= sizeof(int32_t));
    if (index >= 0) return index;
    if (size_t(index * -1) > size) {
        if (oob_out) {
            *oob_out = true;
        } else {
            rfail_target(t, "Index out of bounds: %d", index);
        }
        return 0;
    }
    return size + index;
}

class nth_term_t : public op_term_t {
public:
    nth_term_t(env_t *env, protob_t<const Term> term) : op_term_t(env, term, argspec_t(2)) { }
private:
    virtual counted_t<val_t> eval_impl() {
        counted_t<val_t> v = arg(0);
        int32_t n = arg(1)->as_int<int32_t>();
        if (v->get_type().is_convertible(val_t::type_t::DATUM)) {
            counted_t<const datum_t> arr = v->as_datum();
            size_t real_n = canonicalize(this, n, arr->size());
            return new_val(arr->get(real_n));
        } else {
            counted_t<datum_stream_t> s = v->as_seq();
            rcheck(n >= -1, strprintf("Cannot use an index < -1 (%d) on a stream.", n));

            counted_t<const datum_t> last_d;
            for (int32_t i = 0; ; ++i) {
                counted_t<const datum_t> d = s->next();
                if (!d.has()) {
                    rcheck(n == -1 && last_d.has(),
                           strprintf("Index out of bounds: %d", n));
                    return new_val(last_d);
                }
                if (i == n) return new_val(d);
                last_d = d;
                r_sanity_check(n == -1 || i < n);
            }
        }
    }
    virtual const char *name() const { return "nth"; }
};

class is_empty_term_t : public op_term_t {
public:
    is_empty_term_t(env_t *env, protob_t<const Term> term) :
        op_term_t(env, term, argspec_t(1)) { }
private:
    virtual counted_t<val_t> eval_impl() {
      bool emptyp = ! arg(0)->as_seq()->next().has();
      return new_val(make_counted<const datum_t>(datum_t::type_t::R_BOOL, emptyp));
    }
    virtual const char *name() const { return "is_empty"; }
};

// TODO: this kinda sucks.
class slice_term_t : public op_term_t {
public:
    slice_term_t(env_t *env, protob_t<const Term> term)
        : op_term_t(env, term, argspec_t(3)) { }
private:
    virtual counted_t<val_t> eval_impl() {
        counted_t<val_t> v = arg(0);
        int32_t fake_l = arg(1)->as_int<int32_t>();
        int32_t fake_r = arg(2)->as_int<int32_t>();
        if (v->get_type().is_convertible(val_t::type_t::DATUM)) {
            counted_t<const datum_t> arr = v->as_datum();
            rcheck(arr->get_type() == datum_t::R_ARRAY, "Cannot slice non-sequences.");
            bool l_oob = false;
            size_t real_l = canonicalize(this, fake_l, arr->size(), &l_oob);
            if (l_oob) real_l = 0;
            bool r_oob = false;
            size_t real_r = canonicalize(this, fake_r, arr->size(), &r_oob);

            scoped_ptr_t<datum_t> out(new datum_t(datum_t::R_ARRAY));
            if (!r_oob) {
                for (size_t i = real_l; i <= real_r; ++i) {
                    if (i >= arr->size()) break;
                    out->add(arr->get(i));
                }
            }
            return new_val(counted_t<const datum_t>(out.release()));
        } else if (v->get_type().is_convertible(val_t::type_t::SEQUENCE)) {
            counted_t<table_t> t;
            counted_t<datum_stream_t> seq;
            if (v->get_type().is_convertible(val_t::type_t::SELECTION)) {
                std::pair<counted_t<table_t>, counted_t<datum_stream_t> > t_seq
                    = v->as_selection();
                t = t_seq.first;
                seq = t_seq.second;
            } else {
                seq = v->as_seq();
            }

            rcheck(fake_l >= 0, "Cannot use a negative left index on a stream.");
            rcheck(fake_r >= -1, "Cannot use a right index < -1 on a stream");
            counted_t<datum_stream_t> new_ds = seq->slice(fake_l, fake_r);
            return t.has() ? new_val(new_ds, t) : new_val(new_ds);
        }
        rfail("Cannot slice non-sequences.");
        unreachable();
    }
    virtual const char *name() const { return "slice"; }
};

class limit_term_t : public op_term_t {
public:
    limit_term_t(env_t *env, protob_t<const Term> term) 
        : op_term_t(env, term, argspec_t(2)) { }
private:
    virtual counted_t<val_t> eval_impl() {
        counted_t<val_t> v = arg(0);
        counted_t<table_t> t;
        if (v->get_type().is_convertible(val_t::type_t::SELECTION)) {
            t = v->as_selection().first;
        }
        counted_t<datum_stream_t> ds = v->as_seq();
        int32_t r = arg(1)->as_int<int32_t>();
        rcheck(r >= 0, strprintf("LIMIT takes a non-negative argument (got %d)", r));
        counted_t<datum_stream_t> new_ds;
        if (r == 0) {
            new_ds = ds->slice(1, 0); // (0, -1) has a different meaning
        } else {
            new_ds = ds->slice(0, r-1); // note that both bounds are inclusive
        }
        return t.has() ? new_val(new_ds, t) : new_val(new_ds);
    }
    virtual const char *name() const { return "limit"; }
};

<<<<<<< HEAD
class set_insert_term_t : public op_term_t {
public:
    set_insert_term_t(env_t *env, protob_t<const Term> term)
        : op_term_t(env, term, argspec_t(2)) { }
private:
    virtual counted_t<val_t> eval_impl() {
        counted_t<const datum_t> arr = arg(0)->as_datum();
        counted_t<const datum_t> new_el = arg(1)->as_datum();
        std::set<counted_t<const datum_t> > el_set;
        scoped_ptr_t<datum_t> out(new datum_t(datum_t::R_ARRAY));
        for (size_t i = 0; i < arr->size(); ++i) {
            if (el_set.insert(arr->get(i)).second) {
                out->add(arr->get(i));
            }
        }
        if (!std_contains(el_set, new_el)) {
            out->add(new_el);
        }

        return new_val(counted_t<const datum_t>(out.release()));
    }

    virtual const char *name() const { return "set_insert"; }
};

class set_union_term_t : public op_term_t {
public:
    set_union_term_t(env_t *env, protob_t<const Term> term)
        : op_term_t(env, term, argspec_t(2)) { }
private:
    virtual counted_t<val_t> eval_impl() {
        counted_t<const datum_t> arr1 = arg(0)->as_datum();
        counted_t<const datum_t> arr2 = arg(1)->as_datum();
        std::set<counted_t<const datum_t> > el_set;
        scoped_ptr_t<datum_t> out(new datum_t(datum_t::R_ARRAY));
        for (size_t i = 0; i < arr1->size(); ++i) {
            if (el_set.insert(arr1->get(i)).second) {
                out->add(arr1->get(i));
            }
        }
        for (size_t i = 0; i < arr2->size(); ++i) {
            if (el_set.insert(arr2->get(i)).second) {
                out->add(arr2->get(i));
            }
        }

        return new_val(counted_t<const datum_t>(out.release()));
    }

    virtual const char *name() const { return "set_union"; }
};

class set_intersection_term_t : public op_term_t {
public:
    set_intersection_term_t(env_t *env, protob_t<const Term> term)
        : op_term_t(env, term, argspec_t(2)) { }
private:
    virtual counted_t<val_t> eval_impl() {
        counted_t<const datum_t> arr1 = arg(0)->as_datum();
        counted_t<const datum_t> arr2 = arg(1)->as_datum();
        std::set<counted_t<const datum_t> > el_set;
        scoped_ptr_t<datum_t> out(new datum_t(datum_t::R_ARRAY));
        for (size_t i = 0; i < arr1->size(); ++i) {
            el_set.insert(arr1->get(i));
        }
        for (size_t i = 0; i < arr2->size(); ++i) {
            if (std_contains(el_set, arr2->get(i))) {
                out->add(arr2->get(i));
                el_set.erase(arr2->get(i));
            }
        }

        return new_val(counted_t<const datum_t>(out.release()));
    }

    virtual const char *name() const { return "set_intersection"; }
};

class set_difference_term_t : public op_term_t {
public:
    set_difference_term_t(env_t *env, protob_t<const Term> term)
        : op_term_t(env, term, argspec_t(2)) { }
private:
    virtual counted_t<val_t> eval_impl() {
        counted_t<const datum_t> arr1 = arg(0)->as_datum();
        counted_t<const datum_t> arr2 = arg(1)->as_datum();
        std::set<counted_t<const datum_t> > el_set;
        scoped_ptr_t<datum_t> out(new datum_t(datum_t::R_ARRAY));
        for (size_t i = 0; i < arr2->size(); ++i) {
            el_set.insert(arr2->get(i));
        }
        for (size_t i = 0; i < arr1->size(); ++i) {
            if (!std_contains(el_set, arr1->get(i))) {
                out->add(arr1->get(i));
                el_set.insert(arr1->get(i));
            }
        }

        return new_val(counted_t<const datum_t>(out.release()));
    }

    virtual const char *name() const { return "set_difference"; }
=======
class at_term_t : public op_term_t {
public:
    /* This is a bit of a pain here. Some array operations are referencing
     * elements of the array (such as change_at and delete_at) while others are
     * actually referencing the spaces between the elements (such as insert_at
     * and splice_at). This distinction changes how we canonicalize negative
     * indexes so we need to make it here. */
    enum index_method_t { ELEMENTS, SPACES};

    at_term_t(env_t *env, protob_t<const Term> term,
              argspec_t argspec, index_method_t index_method)
        : op_term_t(env, term, argspec), index_method_(index_method) { }
    virtual void modify(size_t index, datum_t *array) = 0;
    counted_t<val_t> eval_impl() {
        scoped_ptr_t<datum_t> arr(new datum_t(arg(0)->as_datum()->as_array()));
        size_t index;
        if (index_method_ == ELEMENTS) {
            index = canonicalize(this, arg(1)->as_datum()->as_int(), arr->size());
        } else if (index_method_ == SPACES) {
            index = canonicalize(this, arg(1)->as_datum()->as_int(), arr->size() + 1);
        } else {
            unreachable();
        }

        modify(index, arr.get());
        return new_val(counted_t<const datum_t>(arr.release()));
    }
private:
    index_method_t index_method_;
};

class insert_at_term_t : public at_term_t {
public:
    insert_at_term_t(env_t *env, protob_t<const Term> term)
        : at_term_t(env, term, argspec_t(3), SPACES) { }
private:
    void modify(size_t index, datum_t *array) {
        counted_t<const datum_t> new_el = arg(2)->as_datum();
        array->insert(index, new_el);
    }
    const char *name() const { return "insert_at"; }
};


class splice_at_term_t : public at_term_t {
public:
    splice_at_term_t(env_t *env, protob_t<const Term> term)
        : at_term_t(env, term, argspec_t(3), SPACES) { }
private:
    void modify(size_t index, datum_t *array) {
        counted_t<const datum_t> new_els = arg(2)->as_datum();
        array->splice(index, new_els);
    }
    const char *name() const { return "splice_at"; }
};

class delete_at_term_t : public at_term_t {
public:
    delete_at_term_t(env_t *env, protob_t<const Term> term)
        : at_term_t(env, term, argspec_t(2, 3), ELEMENTS) { }
private:
    void modify(size_t index, datum_t *array) {
        if (num_args() == 2) {
            array->erase(index);
        } else {
            int end_index = canonicalize(this, arg(2)->as_datum()->as_int(), array->size());
            array->erase_range(index, end_index);
        }
    }
    const char *name() const { return "delete_at"; }
};

class change_at_term_t : public at_term_t {
public:
    change_at_term_t(env_t *env, protob_t<const Term> term)
        : at_term_t(env, term, argspec_t(3), ELEMENTS) { }
private:
    void modify(size_t index, datum_t *array) {
        counted_t<const datum_t> new_el = arg(2)->as_datum();
        array->change(index, new_el);
    }
    const char *name() const { return "change_at"; }
};

class indexes_of_term_t : public op_term_t {
public:
    indexes_of_term_t(env_t *env, protob_t<const Term> term) : op_term_t(env, term, argspec_t(2)) { }
private:
    virtual counted_t<val_t> eval_impl() {
        counted_t<val_t> v = arg(1);
        counted_t<func_t> fun;
        if (v->get_type().is_convertible(val_t::type_t::FUNC)) {
            fun = v->as_func();
        } else {
            fun = func_t::new_eq_comparison_func(env, v->as_datum(), backtrace());
        }
        return new_val(arg(0)->as_seq()->indexes_of(fun));
    }
    virtual const char *name() const { return "indexes_of"; }
>>>>>>> 0dbff9c0
};

counted_t<term_t> make_append_term(env_t *env, protob_t<const Term> term) {
    return make_counted<append_term_t>(env, term);
}

counted_t<term_t> make_prepend_term(env_t *env, protob_t<const Term> term) {
    return make_counted<prepend_term_t>(env, term);
}

counted_t<term_t> make_nth_term(env_t *env, protob_t<const Term> term) {
    return make_counted<nth_term_t>(env, term);
}

counted_t<term_t> make_is_empty_term(env_t *env, protob_t<const Term> term) {
    return make_counted<is_empty_term_t>(env, term);
}

counted_t<term_t> make_slice_term(env_t *env, protob_t<const Term> term) {
    return make_counted<slice_term_t>(env, term);
}

counted_t<term_t> make_limit_term(env_t *env, protob_t<const Term> term) {
    return make_counted<limit_term_t>(env, term);
}

<<<<<<< HEAD
counted_t<term_t> make_set_insert_term(env_t *env, protob_t<const Term> term) {
    return make_counted<set_insert_term_t>(env, term);
}

counted_t<term_t> make_set_union_term(env_t *env, protob_t<const Term> term) {
    return make_counted<set_union_term_t>(env, term);
}

counted_t<term_t> make_set_intersection_term(env_t *env, protob_t<const Term> term) {
    return make_counted<set_intersection_term_t>(env, term);
}

counted_t<term_t> make_set_difference_term(env_t *env, protob_t<const Term> term) {
    return make_counted<set_difference_term_t>(env, term);
}
=======
counted_t<term_t> make_insert_at_term(env_t *env, protob_t<const Term> term) {
    return make_counted<insert_at_term_t>(env, term);
}

counted_t<term_t> make_delete_at_term(env_t *env, protob_t<const Term> term) {
    return make_counted<delete_at_term_t>(env, term);
}

counted_t<term_t> make_change_at_term(env_t *env, protob_t<const Term> term) {
    return make_counted<change_at_term_t>(env, term);
}

counted_t<term_t> make_splice_at_term(env_t *env, protob_t<const Term> term) {
    return make_counted<splice_at_term_t>(env, term);
}

counted_t<term_t> make_indexes_of_term(env_t *env, protob_t<const Term> term) {
    return make_counted<indexes_of_term_t>(env, term);
}

>>>>>>> 0dbff9c0
}  // namespace ql<|MERGE_RESOLUTION|>--- conflicted
+++ resolved
@@ -182,7 +182,6 @@
     virtual const char *name() const { return "limit"; }
 };
 
-<<<<<<< HEAD
 class set_insert_term_t : public op_term_t {
 public:
     set_insert_term_t(env_t *env, protob_t<const Term> term)
@@ -285,7 +284,8 @@
     }
 
     virtual const char *name() const { return "set_difference"; }
-=======
+};
+
 class at_term_t : public op_term_t {
 public:
     /* This is a bit of a pain here. Some array operations are referencing
@@ -385,7 +385,6 @@
         return new_val(arg(0)->as_seq()->indexes_of(fun));
     }
     virtual const char *name() const { return "indexes_of"; }
->>>>>>> 0dbff9c0
 };
 
 counted_t<term_t> make_append_term(env_t *env, protob_t<const Term> term) {
@@ -412,7 +411,6 @@
     return make_counted<limit_term_t>(env, term);
 }
 
-<<<<<<< HEAD
 counted_t<term_t> make_set_insert_term(env_t *env, protob_t<const Term> term) {
     return make_counted<set_insert_term_t>(env, term);
 }
@@ -428,7 +426,7 @@
 counted_t<term_t> make_set_difference_term(env_t *env, protob_t<const Term> term) {
     return make_counted<set_difference_term_t>(env, term);
 }
-=======
+
 counted_t<term_t> make_insert_at_term(env_t *env, protob_t<const Term> term) {
     return make_counted<insert_at_term_t>(env, term);
 }
@@ -449,5 +447,4 @@
     return make_counted<indexes_of_term_t>(env, term);
 }
 
->>>>>>> 0dbff9c0
 }  // namespace ql