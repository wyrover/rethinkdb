// Copyright 2010-2013 RethinkDB, all rights reserved.
#include "rdb_protocol/terms/terms.hpp"

#include "rdb_protocol/op.hpp"
#include "rdb_protocol/error.hpp"

namespace ql {

class keys_term_t : public op_term_t {
public:
    keys_term_t(compile_env_t *env, const protob_t<const Term> &term)
        : op_term_t(env, term, argspec_t(1)) { }
private:
<<<<<<< HEAD
    virtual scoped_ptr_t<val_t> eval_impl(scope_env_t *env, args_t *args, eval_flags_t) const {
        datum_t d = args->arg(env, 0)->as_datum();
=======
    virtual counted_t<val_t> eval_impl(scope_env_t *env, args_t *args, eval_flags_t) const {
        counted_t<val_t> v = args->arg(env, 0);
        datum_t d = v->as_datum();
        switch (env->env->reql_version()) {
        case reql_version_t::v1_13:
        case reql_version_t::v1_14: // v1_15 is the same as v1_14
            break;
        case reql_version_t::v1_16_is_latest:
            rcheck_target(v, base_exc_t::GENERIC,
                   d.has() && d.get_type() == datum_t::R_OBJECT && !d.is_ptype(),
                   strprintf("Cannot call `%s` on objects of type `%s`.", name(),
                             d.get_type_name().c_str()));
            break;
        default:
            unreachable();
        }
>>>>>>> 2c50ffed

        std::vector<datum_t> arr;
        arr.reserve(d.obj_size());
        for (size_t i = 0; i < d.obj_size(); ++i) {
            arr.push_back(datum_t(d.get_pair(i).first));
        }

        return new_val(datum_t(std::move(arr), env->env->limits()));
    }
    virtual const char *name() const { return "keys"; }
};

class object_term_t : public op_term_t {
public:
    object_term_t(compile_env_t *env, const protob_t<const Term> &term)
        : op_term_t(env, term, argspec_t(0, -1)) { }
private:
    virtual scoped_ptr_t<val_t> eval_impl(scope_env_t *env, args_t *args, eval_flags_t) const {
        rcheck(args->num_args() % 2 == 0,
               base_exc_t::GENERIC,
               strprintf("OBJECT expects an even number of arguments (but found %zu).",
                         args->num_args()));
        datum_object_builder_t obj;
        for (size_t i = 0; i < args->num_args(); i+=2) {
            const datum_string_t &key = args->arg(env, i)->as_str();
            datum_t keyval = args->arg(env, i + 1)->as_datum();
            bool b = obj.add(key, keyval);
            rcheck(!b, base_exc_t::GENERIC,
                   strprintf("Duplicate key `%s` in object.  "
                             "(got `%s` and `%s` as values)",
                             key.to_std().c_str(),
                             obj.at(key).trunc_print().c_str(),
                             keyval.trunc_print().c_str()));
        }
        return new_val(std::move(obj).to_datum());
    }

    virtual const char *name() const { return "object"; }
};

counted_t<term_t> make_keys_term(compile_env_t *env, const protob_t<const Term> &term) {
    return make_counted<keys_term_t>(env, term);
}

counted_t<term_t> make_object_term(compile_env_t *env, const protob_t<const Term> &term){
    return make_counted<object_term_t>(env, term);
}


} // namespace ql<|MERGE_RESOLUTION|>--- conflicted
+++ resolved
@@ -11,12 +11,8 @@
     keys_term_t(compile_env_t *env, const protob_t<const Term> &term)
         : op_term_t(env, term, argspec_t(1)) { }
 private:
-<<<<<<< HEAD
     virtual scoped_ptr_t<val_t> eval_impl(scope_env_t *env, args_t *args, eval_flags_t) const {
-        datum_t d = args->arg(env, 0)->as_datum();
-=======
-    virtual counted_t<val_t> eval_impl(scope_env_t *env, args_t *args, eval_flags_t) const {
-        counted_t<val_t> v = args->arg(env, 0);
+        scoped_ptr_t<val_t> v = args->arg(env, 0);
         datum_t d = v->as_datum();
         switch (env->env->reql_version()) {
         case reql_version_t::v1_13:
@@ -31,7 +27,6 @@
         default:
             unreachable();
         }
->>>>>>> 2c50ffed
 
         std::vector<datum_t> arr;
         arr.reserve(d.obj_size());
