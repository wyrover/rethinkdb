--- conflicted
+++ resolved
@@ -217,32 +217,11 @@
         datum_t stats = new_stats_object();
         std::set<std::string> conditions;
         if (v0->get_type().is_convertible(val_t::type_t::SINGLE_SELECTION)) {
-<<<<<<< HEAD
-            std::pair<counted_t<table_t>, datum_t> tblrow
-                = v0->as_single_selection();
-            datum_t orig_val = tblrow.second;
-            datum_t orig_key = v0->get_orig_key();
-            if (!orig_key.has()) {
-                orig_key =
-                    orig_val.get_field(datum_string_t(tblrow.first->get_pkey()), NOTHROW);
-                r_sanity_check(orig_key.has());
-            }
-
-            std::vector<datum_t> vals;
-            std::vector<datum_t> keys;
-            vals.push_back(orig_val);
-            keys.push_back(orig_key);
-            datum_t replace_stats = tblrow.first->batched_replace(
-                env->env, vals, keys, f,
-                nondet_ok, durability_requirement, return_changes);
-            stats = stats.merge(replace_stats, stats_merge, env->env->limits(),
-=======
             counted_t<single_selection_t> sel = v0->as_single_selection();
             datum_t replace_stats = sel->replace(
                 f, nondet_ok, durability_requirement, return_changes);
-            stats = stats->merge(replace_stats, stats_merge, env->env->limits(),
->>>>>>> 4f6b1e67
-                                 &conditions);
+            stats = stats.merge(replace_stats, stats_merge, env->env->limits(),
+                                &conditions);
         } else {
             counted_t<selection_t> tblrows = v0->as_selection(env->env);
             counted_t<table_t> tbl = tblrows->table;
@@ -263,12 +242,8 @@
                 datum_t replace_stats = tbl->batched_replace(
                     env->env, vals, keys,
                     f, nondet_ok, durability_requirement, return_changes);
-<<<<<<< HEAD
-                stats = stats.merge(replace_stats, stats_merge, env->env->limits(), &conditions);
-=======
-                stats = stats->merge(replace_stats, stats_merge, env->env->limits(),
-                                     &conditions);
->>>>>>> 4f6b1e67
+                stats = stats.merge(replace_stats, stats_merge, env->env->limits(),
+                                    &conditions);
             }
         }
 
