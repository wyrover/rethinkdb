#ifndef RDB_PROTOCOL_TERMS_REWRITES_HPP_
#define RDB_PROTOCOL_TERMS_REWRITES_HPP_

#include <string>

#include "rdb_protocol/op.hpp"
#include "rdb_protocol/error.hpp"
#include "rdb_protocol/pb_utils.hpp"

#pragma GCC diagnostic ignored "-Wshadow"

namespace ql {

// This file implements terms that are rewritten into other terms.  See
// pb_utils.hpp for explanations of the macros.

class rewrite_term_t : public term_t {
public:
    rewrite_term_t(env_t *env, const Term *term, argspec_t argspec,
                   Term *(*rewrite)(env_t *, const Term *, Term *,
                                    const pb_rcheckable_t *))
        : term_t(env, term), in(term) {
        int args_size = in->args_size();
        rcheck(argspec.contains(args_size),
               strprintf("Expected %s but found %d.",
                         argspec.print().c_str(), args_size));
        Term *optarg_inheritor = rewrite(env, in, &out, this);
        propagate(&out); // duplicates `in` backtrace (see `pb_rcheckable_t`)
        for (int i = 0; i < in->optargs_size(); ++i) {
            *optarg_inheritor->add_optargs() = in->optargs(i);
        }
        real.init(compile_term(env, &out));
    }
private:

    virtual bool is_deterministic_impl() const { return real->is_deterministic(); }
    virtual val_t *eval_impl() { return real->eval(); }
    const Term *in;
    Term out;

    scoped_ptr_t<term_t> real;
};

class groupby_term_t : public rewrite_term_t {
public:
    groupby_term_t(env_t *env, const Term *term)
        : rewrite_term_t(env, term, argspec_t(3), rewrite) { }
    static Term * rewrite(env_t *env, const Term *in, Term *out,
                          const pb_rcheckable_t *bt_src) {
        std::string dc;
        Term dc_arg;
        parse_dc(&in->args(2), &dc, &dc_arg, bt_src);
        Term *arg = out;
        arg = final_wrap(env, arg, dc, &dc_arg);
        N4(GROUPED_MAP_REDUCE,
           *arg = in->args(0),
           group_fn(env, arg, &in->args(1)),
<<<<<<< HEAD
           map_fn(env, arg, dc, &dc_arg),
           reduce_fn(env, arg, dc, &dc_arg));
=======
           map_fn(env, arg, dc, dc_arg),
           reduce_fn(env, arg, dc, dc_arg));
        return out;
>>>>>>> a939d0e5
    }
private:

    // This logic is ugly because we need to handle both MAKE_OBJ and R_OBJECT
    // as syntax rather than just parsing them both into an object (since we're
    // doing this at compile-time rather than runtime).
    static void parse_dc(const Term *t, std::string *dc_out,
                         Term *dc_arg_out, const pb_rcheckable_t *bt_src) {
        std::string errmsg = "Invalid data collector.";
        if (t->type() == Term::MAKE_OBJ) {
            rcheck_target(bt_src, t->optargs_size() == 1, errmsg);
            const Term_AssocPair *ap = &t->optargs(0);
            *dc_out = ap->key();
            rcheck_target(
                bt_src, *dc_out == "SUM" || *dc_out == "AVG" || *dc_out == "COUNT",
                strprintf("Unrecognized data collector `%s`.", dc_out->c_str()));
            *dc_arg_out = ap->val();
        } else if (t->type() == Term::DATUM) {
            rcheck_target(bt_src, t->has_datum(), errmsg);
            const Datum *d = &t->datum();
            rcheck_target(bt_src, d->type() == Datum::R_OBJECT, errmsg);
            rcheck_target(bt_src, d->r_object_size() == 1, errmsg);
            const Datum_AssocPair *ap = &d->r_object(0);
            *dc_out = ap->key();
            rcheck_target(
                bt_src, *dc_out == "SUM" || *dc_out == "AVG" || *dc_out == "COUNT",
                strprintf("Unrecognized data collector `%s`.", dc_out->c_str()));
            dc_arg_out->set_type(Term::DATUM);
            *dc_arg_out->mutable_datum() = ap->val();
        } else {
            rcheck_target(bt_src, t->type() == Term::MAKE_OBJ, errmsg);
            unreachable();
        }
    }

    static void group_fn(env_t *env, Term *arg, const Term *group_attrs) {
        int obj = env->gensym();
        int attr = env->gensym();
        arg = pb::set_func(arg, obj);
        N2(MAP, *arg = *group_attrs, arg = pb::set_func(arg, attr);
           N3(BRANCH,
              N2(CONTAINS, NVAR(obj), NVAR(attr)),
              N2(GETATTR, NVAR(obj), NVAR(attr)),
              NDATUM(datum_t::R_NULL)));
    }
    static void map_fn(env_t *env, Term *arg,
                       const std::string &dc, const Term *dc_arg) {
        int obj = env->gensym(), attr = env->gensym();
        arg = pb::set_func(arg, obj);
        if (dc == "COUNT") {
            NDATUM(1.0);
        } else if (dc == "SUM") {
            N2(FUNCALL, arg = pb::set_func(arg, attr);
               N3(BRANCH,
                  N2(CONTAINS, NVAR(obj), NVAR(attr)),
                  N2(GETATTR, NVAR(obj), NVAR(attr)),
                  NDATUM(0.0)),
               *arg = *dc_arg);
        } else if (dc == "AVG") {
            N2(FUNCALL, arg = pb::set_func(arg, attr);
               N3(BRANCH,
                  N2(CONTAINS, NVAR(obj), NVAR(attr)),
                  N2(MAKE_ARRAY, N2(GETATTR, NVAR(obj), NVAR(attr)), NDATUM(1.0)),
                  N2(MAKE_ARRAY, NDATUM(0.0), NDATUM(0.0))),
               *arg = *dc_arg);
        } else if (dc == "AVG") {
        } else { unreachable(); }
    }
    static void reduce_fn(env_t *env, Term *arg,
                          const std::string &dc, UNUSED const Term *dc_arg) {
        int a = env->gensym(), b = env->gensym();
        arg = pb::set_func(arg, a, b);
        if (dc == "COUNT" || dc == "SUM") {
            N2(ADD, NVAR(a), NVAR(b));
        } else if (dc == "AVG") {
            N2(MAKE_ARRAY,
               N2(ADD, N2(NTH, NVAR(a), NDATUM(0.0)),
                       N2(NTH, NVAR(b), NDATUM(0.0))),
               N2(ADD, N2(NTH, NVAR(a), NDATUM(1.0)),
                       N2(NTH, NVAR(b), NDATUM(1.0))));
        } else { unreachable(); }
    }
    static Term *final_wrap(env_t *env, Term *arg,
                            const std::string &dc, UNUSED const Term *dc_arg) {
        if (dc == "COUNT" || dc == "SUM") return arg;

        int val = env->gensym(), obj = env->gensym();
        Term *argout = 0;
        if (dc == "AVG") {
            N2(MAP, argout = arg, arg = pb::set_func(arg, obj);
               OPT2(MAKE_OBJ,
                    "group", N2(GETATTR, NVAR(obj), NDATUM("group")),
                    "reduction",
                    N2(FUNCALL, arg = pb::set_func(arg, val);
                       N2(DIV, N2(NTH, NVAR(val), NDATUM(0.0)),
                               N2(NTH, NVAR(val), NDATUM(1.0))),
                       N2(GETATTR, NVAR(obj), NDATUM("reduction")))));
        }
        return argout;
    }
    virtual const char *name() const { return "groupby"; }
};

class inner_join_term_t : public rewrite_term_t {
public:
    inner_join_term_t(env_t *env, const Term *term)
        : rewrite_term_t(env, term, argspec_t(3), rewrite) { }
    static Term *rewrite(env_t *env, const Term *in, Term *out,
                         UNUSED const pb_rcheckable_t *bt_src) {
        const Term *left = &in->args(0);
        const Term *right = &in->args(1);
        const Term *func = &in->args(2);
        int n = env->gensym();
        int m = env->gensym();

        Term *arg = out;
        // `left`.concatmap { |n|
        N2(CONCATMAP, *arg = *left, arg = pb::set_func(arg, n);
           // `right`.concatmap { |m|
           N2(CONCATMAP, *arg = *right, arg = pb::set_func(arg, m);
              // r.branch(
              N3(BRANCH,
                 // r.funcall(`func`, n, m),
                 N3(FUNCALL, *arg = *func, NVAR(n), NVAR(m)),
                 // [{:left => n, :right => m}],
                 N1(MAKE_ARRAY, OPT2(MAKE_OBJ, "left", NVAR(n), "right", NVAR(m))),
                 // [])}}
                 N0(MAKE_ARRAY))));
        return out;
    }
    virtual const char *name() const { return "inner_join"; }
};

class outer_join_term_t : public rewrite_term_t {
public:
    outer_join_term_t(env_t *env, const Term *term) :
        rewrite_term_t(env, term, argspec_t(3), rewrite) { }
    static Term *rewrite(env_t *env, const Term *in, Term *out,
                         UNUSED const pb_rcheckable_t *bt_src) {
        const Term *left = &in->args(0);
        const Term *right = &in->args(1);
        const Term *func = &in->args(2);
        int64_t n = env->gensym(), m = env->gensym(), lst = env->gensym();

        Term *arg = out;

        // `left`.concatmap { |n|
        N2(CONCATMAP, *arg = *left, arg = pb::set_func(arg, n);
           // r.funcall(lambda { |lst
           N2(FUNCALL, arg = pb::set_func(arg, lst);
              // r.branch(
              N3(BRANCH,
                 // r.gt(r.count(lst), 0),
                 N2(GT, N1(COUNT, NVAR(lst)), NDATUM(0.0)),
                 // lst,
                 NVAR(lst),
                 // [{:left => n}])},
                 N1(MAKE_ARRAY, OPT1(MAKE_OBJ, "left", NVAR(n)))),
              // r.coerce_to(
              N2(COERCE_TO,
                 // `right`.concatmap { |m|
                 N2(CONCATMAP, *arg = *right, arg = pb::set_func(arg, m);
                    // r.branch(
                    N3(BRANCH,
                       // r.funcall(`func`, n, m),
                       N3(FUNCALL, *arg = *func, NVAR(n), NVAR(m)),
                       // [{:left => n, :right => m}],
                       N1(MAKE_ARRAY, OPT2(MAKE_OBJ, "left", NVAR(n), "right", NVAR(m))),
                       // [])},
                       N0(MAKE_ARRAY))),
                 // "ARRAY"))}
                 NDATUM("ARRAY"))));
        return out;
    }
    virtual const char *name() const { return "outer_join"; }
};

class eq_join_term_t : public rewrite_term_t {
public:
    eq_join_term_t(env_t *env, const Term *term) :
        rewrite_term_t(env, term, argspec_t(3), rewrite) { }
private:
    static Term *rewrite(env_t *env, const Term *in, Term *out,
                         UNUSED const pb_rcheckable_t *bt_src) {
        const Term *left = &in->args(0);
        const Term *left_attr = &in->args(1);
        const Term *right = &in->args(2);
        int row = env->gensym(), v = env->gensym();

        Term *arg = out;
        Term *optarg_inheritor = NULL;
        N2(CONCATMAP, *arg = *left, arg = pb::set_func(arg, row);
           N2(MAP,
              optarg_inheritor = arg;
              N2(GET_ALL, *arg = *right, N2(GETATTR, NVAR(row), *arg = *left_attr)),

              arg = pb::set_func(arg, v);
              OPT2(MAKE_OBJ, "left", NVAR(row), "right", NVAR(v))));
        r_sanity_check(optarg_inheritor != NULL);
        return optarg_inheritor;
    }
    virtual const char *name() const { return "inner_join"; }
};

class delete_term_t : public rewrite_term_t {
public:
    delete_term_t(env_t *env, const Term *term)
        : rewrite_term_t(env, term, argspec_t(1), rewrite) { }
private:
    static Term *rewrite(env_t *env, const Term *in, Term *out,
                         UNUSED const pb_rcheckable_t *bt_src) {
        int x = env->gensym();

        Term *arg = out;
        N2(REPLACE, *arg = in->args(0), pb::set_null(pb::set_func(arg, x)));
        return out;
     }
     virtual const char *name() const { return "delete"; }
};

class update_term_t : public rewrite_term_t {
public:
    update_term_t(env_t *env, const Term *term)
        : rewrite_term_t(env, term, argspec_t(2), rewrite) { }
private:
    static Term *rewrite(env_t *env, const Term *in, Term *out,
                         UNUSED const pb_rcheckable_t *bt_src) {
        // The `false` values below mean that we don't bind the implicit variable.
        int old_row = env->gensym(false);
        int new_row = env->gensym(false);

        Term *arg = out;
        N2(REPLACE, *arg = in->args(0), arg = pb::set_func(arg, old_row);
           N3(BRANCH,
              N2(EQ, NVAR(old_row), NDATUM(datum_t::R_NULL)),
              NDATUM(datum_t::R_NULL),
              N2(FUNCALL, arg = pb::set_func(arg, new_row);
                 N3(BRANCH,
                    N2(EQ, NVAR(new_row), NDATUM(datum_t::R_NULL)),
                    NVAR(old_row),
                    N2(MERGE, NVAR(old_row), NVAR(new_row))),
                 N2(FUNCALL, *arg = in->args(1), NVAR(old_row)))));
        return out;
    }
    virtual const char *name() const { return "update"; }
};

class skip_term_t : public rewrite_term_t {
public:
    skip_term_t(env_t *env, const Term *term)
        : rewrite_term_t(env, term, argspec_t(2), rewrite) { }
private:
    static Term *rewrite(UNUSED env_t *env, const Term *in, Term *out,
                         UNUSED const pb_rcheckable_t *bt_src) {
        Term *arg = out;
        N3(SLICE, *arg = in->args(0), *arg = in->args(1), NDATUM(-1.0));
        return out;
     }
     virtual const char *name() const { return "skip"; }
};

} // namespace ql

#endif // RDB_PROTOCOL_TERMS_REWRITES_HPP_<|MERGE_RESOLUTION|>--- conflicted
+++ resolved
@@ -45,7 +45,7 @@
 public:
     groupby_term_t(env_t *env, const Term *term)
         : rewrite_term_t(env, term, argspec_t(3), rewrite) { }
-    static Term * rewrite(env_t *env, const Term *in, Term *out,
+    static Term *rewrite(env_t *env, const Term *in, Term *out,
                           const pb_rcheckable_t *bt_src) {
         std::string dc;
         Term dc_arg;
@@ -55,14 +55,9 @@
         N4(GROUPED_MAP_REDUCE,
            *arg = in->args(0),
            group_fn(env, arg, &in->args(1)),
-<<<<<<< HEAD
            map_fn(env, arg, dc, &dc_arg),
            reduce_fn(env, arg, dc, &dc_arg));
-=======
-           map_fn(env, arg, dc, dc_arg),
-           reduce_fn(env, arg, dc, dc_arg));
-        return out;
->>>>>>> a939d0e5
+        return out;
     }
 private:
 
