--- conflicted
+++ resolved
@@ -2,13 +2,10 @@
 #define RDB_PROTOCOL_OP_HPP_
 
 #include <algorithm>
-<<<<<<< HEAD
 #include <initializer_list>
-=======
 #include <map>
+#include <string>
 #include <set>
->>>>>>> 580fa303
-#include <string>
 #include <vector>
 
 #include "rdb_protocol/env.hpp"
