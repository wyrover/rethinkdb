--- conflicted
+++ resolved
@@ -296,14 +296,9 @@
         run_executable(
             [get_executable_path(self.opts, "rethinkdb"), "fsck"] + self.rethinkdb_flags(),
             "fsck_output.txt",
-<<<<<<< HEAD
             timeout = 2000, #TODO this should be based on the size of the data file 4.6Gb takes about 30 minutes
             valgrind_tool = self.opts["valgrind-tool"] if self.opts["valgrind"] else None
-=======
-            timeout = 600,
-            valgrind_tool = self.opts["valgrind-tool"] if self.opts["valgrind"] else None,
             test_dir = self.test_dir
->>>>>>> a07a3600
             )
 
 class TestDir(object):
