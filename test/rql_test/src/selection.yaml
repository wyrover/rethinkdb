desc: Tests that manipulation data in tables
tests:

    # Set up some data
    - cd: r.db('test').table_create('test1')
      ot: ({'created':1})
      def: tbl = r.db('test').table('test1')

    - cd: r.db('test').table_create('test2')
      ot: ({'created':1})
      def: tbl2 = r.db('test').table('test2')

    - cd: r.db('test').table_create('test3')
      ot: ({'created':1})
      def: tbl3 = r.db('test').table('test3')

    - py: tbl.insert([{'id':i, 'a':i%4} for i in xrange(100)])
      js: |
        tbl.insert(function(){
            var res = []
            for (var i = 0; i < 100; i++) {
                res.push({id:i, 'a':i%4});
            }
            return res;
        }())
      rb: tbl.insert((0..99).map{ |i| { :id => i, :a => i % 4 } })
      ot: ({'deleted':0.0,'replaced':0.0,'unchanged':0.0,'errors':0.0,'skipped':0.0,'inserted':100})

    - py: tbl2.insert([{'id':i, 'b':i%4} for i in xrange(100)])
      js: |
        tbl2.insert(function(){
            var res = []
            for (var i = 0; i < 100; i++) {
                res.push({id:i, 'b':i%4});
            }
            return res;
        }())
      rb: tbl2.insert((0..99).map{ |i| { :id => i, :b => i % 4 } })
      ot: ({'deleted':0.0,'replaced':0.0,'unchanged':0.0,'errors':0.0,'skipped':0.0,'inserted':100})
    
    # Table type
    - cd: tbl.type_of()
      ot: "'TABLE'"

    # Missing db case
    - cd: r.db('missing').table('bar')
      ot: err("RqlRuntimeError", 'Database `missing` does not exist.', [0])

    # Missing table case
    - cd: r.db('test').table('missing')
      ot: err("RqlRuntimeError", 'Table `missing` does not exist.', [0])

    # make sure we can insert and query json docs with arbitrary unicode attrs
    - js: tbl3.insert({'id':'Здравствуй','value':'Земля!'})
      py: tbl3.insert({'id':u'Здравствуй','value':u'Земля!'})
      rb: tbl3.insert({:id => 'Здравствуй', :value => 'Земля!'})
      ot: ({'deleted':0.0,'replaced':0.0,'unchanged':0.0,'errors':0.0,'skipped':0.0,'inserted':1})

    # make sure we can query json docs by arbitrary unicode attrs
    - js:
        cd: tbl3.get('Здравствуй')
        ot: ({'id':'Здравствуй','value':'Земля!'})
      py:
        cd: tbl3.get(u'Здравствуй')
        ot: ({u'id':u'Здравствуй',u'value':u'Земля!'})
      rb:
        cd: tbl3.get('Здравствуй')
        ot: ({:id=>'Здравствуй',:value=>'Земля!'})
      
    - js:
        cd: tbl3.filter({'value':'Земля!'})
        ot: "[{'id':'Здравствуй','value':'Земля!'}]"
      py:
        cd: tbl3.filter({'value':u'Земля!'})
        ot: "[{u'id':u'Здравствуй',u'value':u'Земля!'}]"
      rb:
        cd: tbl3.filter({:value=>'Земля!'})
        ot: "[{:id=>'Здравствуй',:value=>'Земля!'}]"
        

    # db and table name validation
    - cd: r.db('%')
      ot: err("RqlRuntimeError", 'Database name `%` invalid (Use A-Za-z0-9_ only).', [0])
    
    - cd: r.db('test').table('%')
      ot: err("RqlRuntimeError", 'Table name `%` invalid (Use A-Za-z0-9_ only).', [0])

    # Access a table from default db
    - cd: r.table('test1').count()
      ot: 100

    # Access a table using the `use_outdated` flag
    - py:
        - r.table('test1', use_outdated=True).count()
        - r.db('test').table('test1', use_outdated=True).count()
      js:
        - r.table('test1', {useOutdated:true}).count()
        - r.db('test').table('test1', {useOutdated:true}).count()
      rb:
        - r.table('test1', {:use_outdated => true}).count()
        - r.db('test').table('test1', {:use_outdated => true}).count()
      ot: 100

    - cd: tbl.get(20).count()
      py: [] # Handled by native Python error
      ot: err("RqlRuntimeError", 'Expected type SEQUENCE but found SINGLE_SELECTION.', [0])
      
    # Get a document that exists
    - cd: tbl.get(20)
      ot: ({'id':20,'a':0})
      
    # Get a document that doesn't exist
    - cd: tbl.get(2000)
      ot: (null)
      
    # Make sure get only takes one arg (since we used to be able to pass id)
    - cd: tbl.get()
      py: [] # Handled by native Python error
      rb: []
      ot: err("RqlDriverError", 'Expected 1 argument(s) but found 0.', [1])
     
    - cd: tbl.get(10, 20)
      py: [] # Handled by native Python error
      rb: []
      ot: err("RqlDriverError", 'Expected 1 argument(s) but found 2.', [1])
      
    # Create a table with a non-id primary key
    - py: r.db('test').table_create('testpkey', primary_key='foo')
      js: r.db('test').tableCreate('testpkey', {primaryKey:'foo'})
      rb: r.db('test').table_create('testpkey', { :primary_key => 'foo' })
      ot: ({'created':1})
      def: tblpkey = r.db('test').table('testpkey')

    - cd: tblpkey.insert({'foo':10,'a':10})
      ot: ({'deleted':0.0,'replaced':0.0,'unchanged':0.0,'errors':0.0,'skipped':0.0,'inserted':1})
      
    # get for table where id isn't a primary key
    - cd: tblpkey.get(10)
      ot: ({'foo':10,'a':10})
    
    # Between
    - cd: tbl.between(20,29).count()
      ot: 10
    - cd: tbl.between(-10,9).count() 
      ot: 10
    - cd: tbl.between(80,2000).count()
      ot: 20
    - cd: tbl.between(-2000, 2000).count()
      ot: 100
    
    # Between shouldn't work on arrays
    - cd: r.expr([1, 2, 3]).between(-1, 2)
      ot: err('RqlRuntimeError', 'Expected type TABLE but found DATUM.', [0])

    # test between on open intervals
    - cd: tbl.between(null, 2).count()
      ot: 3
      
    - cd: tbl.between(2, null).count()
      ot: 98
      
    - js: tbl.between(2).count()
      cd: []
      ot: err('RqlDriverError', 'Expected 2 argument(s) but found 1.', '[]')
      
    # test between table where id isn't a primary key
    - cd: tblpkey.between(9, 11).count()
      ot: 1

    - cd: tblpkey.between(11, 12).count()
      ot: 0

    # Filter
    - py: tbl.filter(lambda row:row['a'] > 2).count()
      js: tbl.filter(function(row) { return row('a').gt(2); }).count()
      rb: tbl.filter{ |row| row[:a] > 2 }.count
      ot: 25
      
    # test returning an array
    - py: "tbl.filter(lambda row: []).count()"
      js: tbl.filter(function(row) { return []; }).count()
      rb: tbl.filter{ |row| [] }.count
      ot: err("RqlRuntimeError", 'FILTER must be passed either an OBJECT or a predicate (got ARRAY).', [0])

    # test seq.filter.filter (chaining and r.row(s))
    - py: r.expr([1, 2, 3, 4, 5]).filter(r.row > 2).filter(r.row > 3)
      js: r.expr([1, 2, 3, 4, 5]).filter(r.row.gt(2)).filter(r.row.gt(3))
      rb: r.expr([1, 2, 3, 4, 5]).filter{|x| x > 2}.filter{|x| x > 3}
      ot: [4, 5]
    
    # test nesting (and r.rows(s))
    - def: nested=r.expr([[1, 2], [3, 4], [5, 6]])
      
    - py: "nested.filter(lambda x: x.filter(lambda y: y >= 4).count() > 0)"
      js: nested.filter(function (x) { return x.filter(function (y) { return y.ge(4); }).count().gt(0) })
      rb: nested.filter{ |x| x.filter{ |y| y >= 4}.count > 0 }
      ot: ([[3, 4], [5, 6]])
      
    - py: "nested.filter(r.row.filter(lambda y: y >= 4).count() > 0)"
      js: nested.filter(r.row.filter(function(y) { return y.ge(4) }).count().gt(0))
      rb: []
      ot: ([[3, 4], [5, 6]])
    
    - py: "nested.filter(lambda x: x.filter(r.row >= 4).count() > 0)"
      js: nested.filter(function (x) { return x.filter(r.row.ge(4)).count().gt(0) })
      rb: []
      ot: err("RqlCompileError", 'Cannot use r.row in nested queries.  Use functions instead.', [0])
    
    - py: "r.expr([[1, 2], [3, 4], [5, 6]]).filter(r.row.filter(r.row >= 4).count() > 0)"
      js: nested.filter(r.row.filter(r.row.ge(4)).count().gt(0))
      rb: []
      ot: err("RqlCompileError", 'Cannot use r.row in nested queries.  Use functions instead.', [0])
    
    # test static value syntax for filter (make sure r.row in it works)
    - cd: r.expr([{'a':1,'b':1,'c':3},{'a':1,'b':2,'c':3}]).filter({'a':1,'b':2})
      ot: [{'a':1,'b':2,'c':3}]
    
    - cd: r.expr([{'a':1,'b':1,'c':3},{'a':1,'b':2,'c':3}]).filter({'a':1})
      ot: [{'a':1,'b':1,'c':3},{'a':1,'b':2,'c':3}]
      
    # test static value syntax for filter with r.row
    - py: r.expr([{'a':1,'b':1,'c':3},{'a':1,'b':2,'c':3}]).filter({'a':r.row['b']})
      js: r.expr([{'a':1,'b':1,'c':3},{'a':1,'b':2,'c':3}]).filter({'a':r.row('b')})
      rb: []
      ot: [{'a':1,'b':1,'c':3}]

    # test filtering for things by a missing attribute
    - cd: r.expr([{'a':1}]).filter({'b':1})
<<<<<<< HEAD
      ot: err('RqlRuntimeError', 'No attribute `b` in object.', [0])

    # Count with parameter
    - js: tbl.count(function(){ return {'a':1}; })
      rb: tbl.count{ |row| {:a => 1} }
      py: "tbl.count(lambda row: {'a':1})"
      ot: 25

    - js: tbl.count({'a':1})
      ot: 0

    - cd: r.expr([1,2,3,1]).count(1)
      ot: 2

    - cd: r.expr([null, 4, null, 'foo']).count(null)
      ot: 2
=======
      ot: []
>>>>>>> bfe67251
    
    # what the heck, let's see what happens
    - py: r.expr(5) + tbl
      js: r.expr(5).add(tbl)
      rb: r 5 + tbl
      ot: err('RqlRuntimeError', 'Expected type DATUM but found TABLE.', [0])
    
    # Clean up
    - cd: r.db('test').table_list().for_each(r.db('test').table_drop(r.row))
      rb: r.db('test').table_list().for_each{ |row| r.db('test').table_drop(row) }
      ot: ({'dropped':4})
<|MERGE_RESOLUTION|>--- conflicted
+++ resolved
@@ -226,8 +226,7 @@
 
     # test filtering for things by a missing attribute
     - cd: r.expr([{'a':1}]).filter({'b':1})
-<<<<<<< HEAD
-      ot: err('RqlRuntimeError', 'No attribute `b` in object.', [0])
+      ot: []
 
     # Count with parameter
     - js: tbl.count(function(){ return {'a':1}; })
@@ -243,16 +242,13 @@
 
     - cd: r.expr([null, 4, null, 'foo']).count(null)
       ot: 2
-=======
-      ot: []
->>>>>>> bfe67251
-    
+
     # what the heck, let's see what happens
     - py: r.expr(5) + tbl
       js: r.expr(5).add(tbl)
       rb: r 5 + tbl
       ot: err('RqlRuntimeError', 'Expected type DATUM but found TABLE.', [0])
-    
+
     # Clean up
     - cd: r.db('test').table_list().for_each(r.db('test').table_drop(r.row))
       rb: r.db('test').table_list().for_each{ |row| r.db('test').table_drop(row) }
