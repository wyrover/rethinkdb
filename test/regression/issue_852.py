--- conflicted
+++ resolved
@@ -44,11 +44,7 @@
     http.wait_until_blueprint_satisfied(ns)
     cluster.check()
     http.check_no_issues()
-<<<<<<< HEAD
-    host, port = driver.get_table_host('UNUSED', [process1, process2])
-=======
     host, port = driver.get_table_host([process1, process2])
->>>>>>> 2337a772
 
     rdb_workload_common.insert_many(host=host, port=port, database=db.name, table=ns.name, count=10000)
 
