# Copyright 2010-2012 RethinkDB, all rights reserved.
# Extend Backbone View
Backbone.View.prototype.destroy = ->
    return

# Router for Backbone.js
class BackboneCluster extends Backbone.Router
    routes:
        '': 'dashboard'
        'databases': 'index_tables'
        'databases/:id': 'database'
        'databases/:id/:tab': 'database'
        'tables': 'index_tables'
<<<<<<< HEAD
        'tables/:id': 'namespace'
        'tables/:id/:tab': 'namespace'
=======
        'tables/:id': 'table'
>>>>>>> 42c2902b
        'servers': 'index_servers'
        'datacenters/:id': 'datacenter'
        'datacenters/:id/:tab': 'datacenter'
        'servers/:id': 'server'
        'dashboard': 'dashboard'
        'resolve_issues': 'resolve_issues'
        'logs': 'logs'
        'dataexplorer': 'dataexplorer'

    initialize: ->
        log_initial '(initializing) router'
        super
        window.app = @

        @$container = $('#cluster')
        @current_view = new Backbone.View

        # Add and render the sidebar (visible across all views)
        @$sidebar = $('#sidebar')
        @sidebar = new Sidebar.Container
        @render_sidebar()

        # Render navbar for the first time
        @navbar = new NavBarView
        @render_navbar()

        @.bind 'all', (route, router) ->
            @navbar.set_active_tab route

    render_sidebar: -> @$sidebar.html @sidebar.render().el
    render_navbar: -> $('#navbar-container').html @navbar.render().el

    set_stats_call: (url) =>
        return

    index_tables: ->
<<<<<<< HEAD
        clear_modals()
        @current_view.destroy()
        @current_view = new TablesView.DatabasesContainer
        @$container.html @current_view.render().el

    index_namespaces: (data) ->
        @set_stats_call ''
=======
>>>>>>> 42c2902b
        clear_modals()
        @current_view.destroy()
        @current_view = new TablesView.DatabasesContainer
        @$container.html @current_view.render().el

    index_servers: (data) ->
        @set_stats_call ''
        clear_modals()
        @current_view.destroy()
        @current_view = new ServersView.ServersContainer
        @$container.html @current_view.render().el

    dashboard: ->
        @set_stats_call 'ajax/stat?filter=.*/serializers,proc,sys'
        clear_modals()
        @current_view.destroy()
        @current_view = new DashboardView.Container
        @$container.html @current_view.render().el

    resolve_issues: ->
        @set_stats_call ''
        log_router '/resolve_issues'
        clear_modals()
        @current_view.destroy()
        @current_view = new ResolveIssuesView.Container
        @$container.html @current_view.render().el

    logs: ->
        @set_stats_call ''
        log_router '/logs'
        clear_modals()
        @current_view.destroy()
        @current_view = new LogView.Container
        @$container.html @current_view.render().el

    dataexplorer: ->
        @set_stats_call ''
        log_router '/dataexplorer'
        clear_modals()
        @current_view.destroy()
        @current_view = new DataExplorerView.Container
            state: DataExplorerView.state
        @$container.html @current_view.render().el
        @current_view.init_after_dom_rendered() # Need to be called once the view is in the DOM tree
        @current_view.results_view.set_scrollbar() # In case we check the data explorer, leave and come back

    #TODO Clean the next 3 methods. We don't need tab anymore
    database: (id, tab) ->
        #TODO We can make it better
        @set_stats_call 'ajax/stat?filter=.*/serializers'
        log_router '/databases/' + id
        clear_modals()
        database = databases.get(id)

        @current_view.destroy()
        if database? then @current_view = new DatabaseView.Container model: database
        else @current_view = new DatabaseView.NotFound id

        @$container.html @current_view.render().el

    namespace: (id, tab) ->
        @set_stats_call 'ajax/stat?filter='+id+'/serializers'
        log_router '/namespaces/' + id
        clear_modals()
        namespace = namespaces.get(id)

        @current_view.destroy()
        if namespace?
            @current_view = new NamespaceView.Container model:namespace
        else
            @current_view = new NamespaceView.NotFound id

        @$container.html @current_view.render().el

    table: (id) ->
        clear_modals()
        @current_view.destroy()
        @current_view = new TableView.TableContainer id
        @$container.html @current_view.render().el

    datacenter: (id, tab) ->
        @set_stats_call 'ajax/stat?filter=.*/serializers,proc,sys'
        log_router '/datacenters/' + id
        clear_modals()
        datacenter = datacenters.get(id)

        @current_view.destroy()
        if datacenter?
            @current_view = new DatacenterView.Container model: datacenter
        else
            @current_view = new DatacenterView.NotFound id

        @$container.html @current_view.render().el

    server: (id) ->
        log_router '/servers/' + id
        clear_modals()

        @current_view.destroy()
        @current_view = new ServerView.ServerContainer id

        @$container.html @current_view.render().el<|MERGE_RESOLUTION|>--- conflicted
+++ resolved
@@ -11,12 +11,7 @@
         'databases/:id': 'database'
         'databases/:id/:tab': 'database'
         'tables': 'index_tables'
-<<<<<<< HEAD
-        'tables/:id': 'namespace'
-        'tables/:id/:tab': 'namespace'
-=======
         'tables/:id': 'table'
->>>>>>> 42c2902b
         'servers': 'index_servers'
         'datacenters/:id': 'datacenter'
         'datacenters/:id/:tab': 'datacenter'
@@ -53,16 +48,6 @@
         return
 
     index_tables: ->
-<<<<<<< HEAD
-        clear_modals()
-        @current_view.destroy()
-        @current_view = new TablesView.DatabasesContainer
-        @$container.html @current_view.render().el
-
-    index_namespaces: (data) ->
-        @set_stats_call ''
-=======
->>>>>>> 42c2902b
         clear_modals()
         @current_view.destroy()
         @current_view = new TablesView.DatabasesContainer
