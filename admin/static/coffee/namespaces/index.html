--- conflicted
+++ resolved
@@ -13,58 +13,21 @@
 </script>
 
 <script id="database_list_element-template" type="text/x-handlebars-template">
-<<<<<<< HEAD
     <div class="section">
         <div class="header_container">
-            {{#unless no_namespace}}
-            <div class="expanded arrow"></div>
-            {{/unless}}
             <div class="database summary"></div>
         </div>
-
-        {{#unless no_namespaces}}
         <div class="element-list-container"></div>
-        {{/unless}}
     </div>
-=======
-    <div class="header_container">
-        <div class="expanded arrow"></div>
-        <div class="database summary"></div>
-    </div>
-
-    <div class="element-list-container"></div>
-</script>
-
-<script id="namespace_list_element-template" type="text/x-handlebars-template">
-    <td class="checkbox-container">
-        <input type="checkbox"></input>
-    </td>
-    <td class="element-detail-container">
-        <span class="status">{{humanize_namespace_reachability reachability}}</span>
-            <div class="label label-namespace">Table</div>
-            <span class="name">    
-                <a href="#tables/{{id}}">{{name}}</a>
-            </span>
-            <p class="quick_info">
-            {{nshards}} {{pluralize_noun "shard" nshards}}, {{nreplicas}} {{pluralize_noun "replica" nreplicas}} on {{ndatacenters}} {{pluralize_noun "datacenter" ndatacenters}} across {{nmachines}} {{pluralize_noun "server" nmachines}}, replication: {{> backfill_progress_summary}}
-            </p>
-    </td>
->>>>>>> 8928a8dd
 </script>
 
 <script id="database_list_element-summary-template" type="text/x-handlebars-template">
     <div class="element-type">Database</div>
-    <h3 class="name">
-        <a href="#databases/{{id}}">{{name}}</a>
-    </h3>
-<<<<<<< HEAD
+    <h3 class="name"><a href="#databases/{{id}}">{{name}}</a></h3>
     <div class="buttons">
         <a href="#" class="btn hide-tables expanded collapse-control" data-expanded="&ndash; Hide Tables" data-collapsed="+ Show Tables">&ndash; Hide Tables</a>
-        <a href="#" class="btn remove-database">X</a>
+        <a href="#" class="btn remove-database" data-id={{id}}>X</a>
     </div>
-=======
-    <a href="#" class="delete_database-link" data-id={{id}}>Delete</a>
->>>>>>> 8928a8dd
 </script>
 
 <script id="namespace_list-template" type="text/x-handlebars-template">
@@ -115,28 +78,6 @@
 <script id="add_namespace-modal-template" type="text/x-handlebars-template">
     <div class="alert alert-error error_answer"></div>
     <form class="form">
-<<<<<<< HEAD
-        <fielTablelegend>Table details</legend>
-    <div class="clearfix">
-        <label for="name">Name</label>
-        <div class="input">
-            <input class="xlarge" id="focus_namespace_name" name="name" size="30" type="text" />
-        </div>
-    </div>
-    <div class="clearfix">
-        <label for="primary_datacenter">Select a database:</label>
-        <div class="input">
-            <select class="database" name="database">
-                {{#each databases}}
-                <option value="{{this.id}}">{{this.name}}</option>
-                {{/each}}
-            </select>
-        </div>
-    </div>
-    <div class="clearfix">
-        <label for="primary_datacenter">Select a primary datacenter:</label>
-        <div class="input">
-=======
         <label for="name">Name</label>
         <input class="xlarge" id="focus_namespace_name" name="name" size="30" type="text" />
 
@@ -152,23 +93,11 @@
 
         <div class="advanced_settings">
             <label for="primary_datacenter">Select a primary datacenter:</label>
->>>>>>> 8928a8dd
             <select class="primary_datacenter" name="primary_datacenter">
                 {{#each datacenters}}
                 <option value="{{this.id}}">{{this.name}}</option>
                 {{/each}}
             </select>
-<<<<<<< HEAD
-        </div>
-    </div>
-    <hr />
-    <div class="user-tip">
-        <p>* You can tweak configuration options for
-        the table once it's created.</p>
-    </div>
-</fieldset>
-  </form>
-=======
             {{#unless all_datacenters}}
             <p>Note: The empty datacenters cannot be selected as primary.</p>
             {{/unless}}
@@ -178,9 +107,7 @@
             <label for="name">Cache size in MB</label>
             <input class="xlarge" name="cache_size" size="30" type="text" placeholder="1024"/>
         </div>
-
     </form>
->>>>>>> 8928a8dd
 </script>
 
 <script id="added_namespace-alert-template" type="text/x-handlebars-template">
